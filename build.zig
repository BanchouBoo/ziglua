const std = @import("std");

const Build = std.Build;

pub const LuaVersion = enum {
    lua_51,
    lua_52,
    lua_53,
    lua_54,
    // lua_jit,
};

pub fn build(b: *Build) void {
    const target = b.standardTargetOptions(.{});
    const optimize = b.standardOptimizeOption(.{});
    const lua_version = b.option(LuaVersion, "version", "Lua API and library version") orelse .lua_54;
    const shared = b.option(bool, "shared", "Build shared library instead of static") orelse false;

    const lib_opts = .{
        .name = "lua",
        .target = target,
        .optimize = optimize,
        .version = switch (lua_version) {
            .lua_51 => std.builtin.Version{ .major = 5, .minor = 1, .patch = 5 },
            .lua_52 => std.builtin.Version{ .major = 5, .minor = 2, .patch = 4 },
            .lua_53 => std.builtin.Version{ .major = 5, .minor = 3, .patch = 6 },
            .lua_54 => std.builtin.Version{ .major = 5, .minor = 4, .patch = 4 },
        },
<<<<<<< HEAD
    });
    link(b, tests, .{ .use_apicheck = true, .version = version });

    const run_unit_tests = b.addRunArtifact(tests);

    const test_step = b.step("test", "Run ziglua tests");
    test_step.dependOn(&run_unit_tests.step);
}

fn dir() []const u8 {
    return std.fs.path.dirname(@src().file) orelse ".";
}

pub const Options = struct {
    /// Defines the macro LUA_USE_APICHECK in debug builds
    use_apicheck: bool = false,
    /// Defines the Lua version to build and link
    version: LuaVersion = .lua_54,

    shared: bool = false,
};

pub fn compileAndCreateModule(b: *Build, step: *CompileStep, options: Options) *std.build.Module {
    link(b, step, options);

    const lib_path = libPath(options.version);
    return b.createModule(.{
        .source_file = .{ .path = std.fs.path.join(b.allocator, &.{ dir(), lib_path }) catch unreachable },
    });
}

// TODO: expose the link and package steps separately for advanced use cases?
fn link(b: *Build, step: *CompileStep, options: Options) void {
    const lua = buildLua(b, step, options);
    step.linkLibrary(lua);
}

// TODO: how to test all versions? May need a make/help script to test all
// versions separately because there might be name collisions
fn buildLua(b: *Build, step: *CompileStep, options: Options) *CompileStep {
    const lib_dir = switch (options.version) {
        .lua_51 => "lib/lua-5.1/src/",
        .lua_52 => "lib/lua-5.2/src/",
        .lua_53 => "lib/lua-5.3/src/",
        .lua_54 => "lib/lua-5.4/src/",
=======
>>>>>>> b4e665ba
    };
    const lib = if (shared)
        b.addSharedLibrary(lib_opts)
    else
        b.addStaticLibrary(lib_opts);
    const lib_dir = switch (lua_version) {
        .lua_51 => "lib/lua-5.1.5/src",
        .lua_52 => "lib/lua-5.2.4/src",
        .lua_53 => "lib/lua-5.3.6/src",
        .lua_54 => "lib/lua-5.4.4/src",
    };
    const lua_source_files = switch (lua_version) {
        .lua_51 => &lua_51_source_files,
        .lua_52 => &lua_52_source_files,
        .lua_53 => &lua_53_source_files,
        .lua_54 => &lua_54_source_files,
    };
    lib.addIncludePath(lib_dir);
    const os_tag = target.os_tag orelse
        (std.zig.system.NativeTargetInfo.detect(target) catch unreachable).target.os.tag;
    const flags = [_][]const u8{
        // Standard version used in Lua Makefile
        "-std=gnu99",

        // Define target-specific macro
        switch (os_tag) {
            .linux => "-DLUA_USE_LINUX",
            .macos => "-DLUA_USE_MACOSX",
            .windows => "-DLUA_USE_WINDOWS",
            else => "-DLUA_USE_POSIX",
        },

        // Enable api check if desired
        if (optimize == .Debug) "-DLUA_USE_APICHECK" else "",
    };
    for (lua_source_files) |file| {
        const path = std.fs.path.join(b.allocator, &.{ lib_dir, file }) catch unreachable;
        lib.addCSourceFile(path, &flags);
    }
    lib.linkLibC();
    b.installArtifact(lib);
    lib.installHeader(b.pathJoin(&.{ lib_dir, "lua.h" }), "lua/lua.h");
    lib.installHeader(b.pathJoin(&.{ lib_dir, "lualib.h" }), "lua/lualib.h");
    lib.installHeader(b.pathJoin(&.{ lib_dir, "lauxlib.h" }), "lua/lauxlib.h");

    _ = b.addModule("ziglua", .{
        .source_file = switch (lua_version) {
            .lua_51 => .{ .path = "src/ziglua-5.1/lib.zig" },
            .lua_52 => .{ .path = "src/ziglua-5.2/lib.zig" },
            .lua_53 => .{ .path = "src/ziglua-5.3/lib.zig" },
            .lua_54 => .{ .path = "src/ziglua-5.4/lib.zig" },
        },
    });
    // TODO: mod.addIncludePath(lib_dir);
    // https://github.com/ziglang/zig/issues/14719

    const tests = b.addTest(.{
        .root_source_file = switch (lua_version) {
            .lua_51 => .{ .path = "src/ziglua-5.1/tests.zig" },
            .lua_52 => .{ .path = "src/ziglua-5.2/tests.zig" },
            .lua_53 => .{ .path = "src/ziglua-5.3/tests.zig" },
            .lua_54 => .{ .path = "src/ziglua-5.4/tests.zig" },
        },
        .optimize = optimize,
    });
    tests.addIncludePath(lib_dir);
    tests.linkLibrary(lib);

    const test_step = b.step("test", "Run ziglua tests");
    test_step.dependOn(&tests.step);
}

const lua_51_source_files = [_][]const u8{
    "lapi.c",
    "lcode.c",
    "ldebug.c",
    "ldo.c",
    "ldump.c",
    "lfunc.c",
    "lgc.c",
    "llex.c",
    "lmem.c",
    "lobject.c",
    "lopcodes.c",
    "lparser.c",
    "lstate.c",
    "lstring.c",
    "ltable.c",
    "ltm.c",
    "lundump.c",
    "lvm.c",
    "lzio.c",
    "lauxlib.c",
    "lbaselib.c",
    "ldblib.c",
    "liolib.c",
    "lmathlib.c",
    "loslib.c",
    "ltablib.c",
    "lstrlib.c",
    "loadlib.c",
    "linit.c",
};

const lua_52_source_files = [_][]const u8{
    "lapi.c",
    "lcode.c",
    "lctype.c",
    "ldebug.c",
    "ldo.c",
    "ldump.c",
    "lfunc.c",
    "lgc.c",
    "llex.c",
    "lmem.c",
    "lobject.c",
    "lopcodes.c",
    "lparser.c",
    "lstate.c",
    "lstring.c",
    "ltable.c",
    "ltm.c",
    "lundump.c",
    "lvm.c",
    "lzio.c",
    "lauxlib.c",
    "lbaselib.c",
    "lbitlib.c",
    "lcorolib.c",
    "ldblib.c",
    "liolib.c",
    "lmathlib.c",
    "loslib.c",
    "lstrlib.c",
    "ltablib.c",
    "loadlib.c",
    "linit.c",
};

const lua_53_source_files = [_][]const u8{
    "lapi.c",
    "lcode.c",
    "lctype.c",
    "ldebug.c",
    "ldo.c",
    "ldump.c",
    "lfunc.c",
    "lgc.c",
    "llex.c",
    "lmem.c",
    "lobject.c",
    "lopcodes.c",
    "lparser.c",
    "lstate.c",
    "lstring.c",
    "ltable.c",
    "ltm.c",
    "lundump.c",
    "lvm.c",
    "lzio.c",
    "lauxlib.c",
    "lbaselib.c",
    "lbitlib.c",
    "lcorolib.c",
    "ldblib.c",
    "liolib.c",
    "lmathlib.c",
    "loslib.c",
    "lstrlib.c",
    "ltablib.c",
    "lutf8lib.c",
    "loadlib.c",
    "linit.c",
};

const lua_54_source_files = [_][]const u8{
    "lapi.c",
    "lcode.c",
    "lctype.c",
    "ldebug.c",
    "ldo.c",
    "ldump.c",
    "lfunc.c",
    "lgc.c",
    "llex.c",
    "lmem.c",
    "lobject.c",
    "lopcodes.c",
    "lparser.c",
    "lstate.c",
    "lstring.c",
    "ltable.c",
    "ltm.c",
    "lundump.c",
    "lvm.c",
    "lzio.c",
    "lauxlib.c",
    "lbaselib.c",
    "lcorolib.c",
    "ldblib.c",
    "liolib.c",
    "lmathlib.c",
    "loadlib.c",
    "loslib.c",
    "lstrlib.c",
    "ltablib.c",
    "lutf8lib.c",
    "linit.c",
};<|MERGE_RESOLUTION|>--- conflicted
+++ resolved
@@ -21,59 +21,11 @@
         .target = target,
         .optimize = optimize,
         .version = switch (lua_version) {
-            .lua_51 => std.builtin.Version{ .major = 5, .minor = 1, .patch = 5 },
-            .lua_52 => std.builtin.Version{ .major = 5, .minor = 2, .patch = 4 },
-            .lua_53 => std.builtin.Version{ .major = 5, .minor = 3, .patch = 6 },
-            .lua_54 => std.builtin.Version{ .major = 5, .minor = 4, .patch = 4 },
-        },
-<<<<<<< HEAD
-    });
-    link(b, tests, .{ .use_apicheck = true, .version = version });
-
-    const run_unit_tests = b.addRunArtifact(tests);
-
-    const test_step = b.step("test", "Run ziglua tests");
-    test_step.dependOn(&run_unit_tests.step);
-}
-
-fn dir() []const u8 {
-    return std.fs.path.dirname(@src().file) orelse ".";
-}
-
-pub const Options = struct {
-    /// Defines the macro LUA_USE_APICHECK in debug builds
-    use_apicheck: bool = false,
-    /// Defines the Lua version to build and link
-    version: LuaVersion = .lua_54,
-
-    shared: bool = false,
-};
-
-pub fn compileAndCreateModule(b: *Build, step: *CompileStep, options: Options) *std.build.Module {
-    link(b, step, options);
-
-    const lib_path = libPath(options.version);
-    return b.createModule(.{
-        .source_file = .{ .path = std.fs.path.join(b.allocator, &.{ dir(), lib_path }) catch unreachable },
-    });
-}
-
-// TODO: expose the link and package steps separately for advanced use cases?
-fn link(b: *Build, step: *CompileStep, options: Options) void {
-    const lua = buildLua(b, step, options);
-    step.linkLibrary(lua);
-}
-
-// TODO: how to test all versions? May need a make/help script to test all
-// versions separately because there might be name collisions
-fn buildLua(b: *Build, step: *CompileStep, options: Options) *CompileStep {
-    const lib_dir = switch (options.version) {
-        .lua_51 => "lib/lua-5.1/src/",
-        .lua_52 => "lib/lua-5.2/src/",
-        .lua_53 => "lib/lua-5.3/src/",
-        .lua_54 => "lib/lua-5.4/src/",
-=======
->>>>>>> b4e665ba
+            .lua_51 => std.SemanticVersion{ .major = 5, .minor = 1, .patch = 5 },
+            .lua_52 => std.SemanticVersion{ .major = 5, .minor = 2, .patch = 4 },
+            .lua_53 => std.SemanticVersion{ .major = 5, .minor = 3, .patch = 6 },
+            .lua_54 => std.SemanticVersion{ .major = 5, .minor = 4, .patch = 4 },
+        },
     };
     const lib = if (shared)
         b.addSharedLibrary(lib_opts)
