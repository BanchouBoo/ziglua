//! Similar to the Lua C API documentation, each function has an indicator to describe how interacts with the stack and which errors it may return.
//!
//! Instead of using the form `[-o, +p, x]`, Ziglua uses the words **Pops**, **Pushes**, and **Errors** for clarity.
//!
//! * **Pops**: how many elements the function pops from the stack.
//! * **Pushes**: how many elements the function pushes onto the stack.
//!   (Any function always pushes its results after popping its arguments.)
//!   * A field in the form `x|y` means the function can push (or pop) x or y elements, depending on the situation
//!   * an interrogation mark `?` means that we cannot know how many elements the function pops/pushes by looking only at its arguments (For instance, they may depend on what is in the stack.)
//! * **Errors**: tells whether the function may raise errors:
//!   * `-` means the function never raises any error
//!   * `m` means the function may raise only out-of-memory errors
//!   * `v` means the function may raise the errors explained in the text
//!   * `e` means the function can run arbitrary Lua code, either directly or through metamethods, and therefore may raise any errors.

const std = @import("std");

pub const def = @import("define.zig");
pub const define = def.define;

const c = @import("c");

const config = @import("config");

/// Lua language version targeted
pub const lang = config.lang;

/// The length of Luau vector values, either 3 or 4.
pub const luau_vector_size = if (config.luau_use_4_vector) 4 else 3;

/// This function is defined in luau.cpp and must be called to define the assertion printer
extern "c" fn zig_registerAssertionHandler() void;

/// This function is defined in luau.cpp and ensures Zig uses the correct free when compiling luau code
extern "c" fn zig_luau_free(ptr: *anyopaque) void;

const Allocator = std.mem.Allocator;

// Types
//
// Lua constants and types are declared below in alphabetical order
// For constants that have a logical grouping (like Operators), Zig enums are used for type safety

const ArithOperator52 = enum(u4) {
    add = c.LUA_OPADD,
    sub = c.LUA_OPSUB,
    mul = c.LUA_OPMUL,
    div = c.LUA_OPDIV,
    mod = c.LUA_OPMOD,
    pow = c.LUA_OPPOW,
    negate = c.LUA_OPUNM,
};

const ArithOperator53 = enum(u4) {
    add = c.LUA_OPADD,
    sub = c.LUA_OPSUB,
    mul = c.LUA_OPMUL,
    div = c.LUA_OPDIV,
    int_div = c.LUA_OPIDIV,
    mod = c.LUA_OPMOD,
    pow = c.LUA_OPPOW,
    negate = c.LUA_OPUNM,
    bnot = c.LUA_OPBNOT,
    band = c.LUA_OPBAND,
    bor = c.LUA_OPBOR,
    bxor = c.LUA_OPBXOR,
    shl = c.LUA_OPSHL,
    shr = c.LUA_OPSHR,
};

/// Operations supported by `Lua.arith()`
pub const ArithOperator = switch (lang) {
    .lua53, .lua54 => ArithOperator53,
    else => ArithOperator52,
};

/// Type for C functions
/// See https://www.lua.org/manual/5.4/manual.html#lua_CFunction for the protocol
pub const CFn = *const fn (state: ?*LuaState) callconv(.C) c_int;

/// Operations supported by `Lua.compare()`
pub const CompareOperator = enum(u2) {
    eq = c.LUA_OPEQ,
    lt = c.LUA_OPLT,
    le = c.LUA_OPLE,
};

/// Type for C userdata destructors
pub const CUserdataDtorFn = *const fn (userdata: *anyopaque) callconv(.C) void;

/// Type for C interrupt callback
pub const CInterruptCallbackFn = *const fn (state: ?*LuaState, gc: c_int) callconv(.C) void;

/// Type for C useratom callback
pub const CUserAtomCallbackFn = *const fn (str: [*c]const u8, len: usize) callconv(.C) i16;

/// The internal Lua debug structure
const Debug = c.lua_Debug;

pub const DebugInfo51 = struct {
    source: [:0]const u8 = undefined,
    src_len: usize = 0,
    short_src: [c.LUA_IDSIZE:0]u8 = undefined,

    name: ?[:0]const u8 = undefined,
    name_what: NameType = undefined,
    what: FnType = undefined,

    current_line: ?i32 = null,
    first_line_defined: ?i32 = null,
    last_line_defined: ?i32 = null,

    is_vararg: bool = false,

    private: c_int = undefined,

    pub const NameType = enum { global, local, method, field, upvalue, other };

    pub const FnType = enum { lua, c, main };

    pub const Options = packed struct {
        @">": bool = false,
        f: bool = false,
        l: bool = false,
        n: bool = false,
        S: bool = false,
        u: bool = false,
        L: bool = false,

        fn toString(options: Options) [10:0]u8 {
            var str = [_:0]u8{0} ** 10;
            var index: u8 = 0;

            inline for (std.meta.fields(Options)) |field| {
                if (@field(options, field.name)) {
                    str[index] = field.name[0];
                    index += 1;
                }
            }
            while (index < str.len) : (index += 1) str[index] = 0;

            return str;
        }
    };
};

const DebugInfo52 = struct {
    source: [:0]const u8 = undefined,
    src_len: usize = 0,
    short_src: [c.LUA_IDSIZE:0]u8 = undefined,

    name: ?[:0]const u8 = undefined,
    name_what: NameType = undefined,
    what: FnType = undefined,

    current_line: ?i32 = null,
    first_line_defined: ?i32 = null,
    last_line_defined: ?i32 = null,

    num_upvalues: u8 = 0,
    num_params: u8 = 0,

    is_vararg: bool = false,
    is_tail_call: bool = false,

    private: *anyopaque = undefined,

    pub const NameType = enum { global, local, method, field, upvalue, other };

    pub const FnType = enum { lua, c, main };

    pub const Options = packed struct {
        @">": bool = false,
        f: bool = false,
        l: bool = false,
        n: bool = false,
        S: bool = false,
        t: bool = false,
        u: bool = false,
        L: bool = false,

        fn toString(options: Options) [10:0]u8 {
            var str = [_:0]u8{0} ** 10;
            var index: u8 = 0;

            inline for (std.meta.fields(Options)) |field| {
                if (@field(options, field.name)) {
                    str[index] = field.name[0];
                    index += 1;
                }
            }
            while (index < str.len) : (index += 1) str[index] = 0;

            return str;
        }
    };
};

/// The Lua debug interface structure
const DebugInfo54 = struct {
    source: [:0]const u8 = undefined,
    src_len: usize = 0,
    short_src: [c.LUA_IDSIZE:0]u8 = undefined,

    name: ?[:0]const u8 = undefined,
    name_what: NameType = undefined,
    what: FnType = undefined,

    current_line: ?i32 = null,
    first_line_defined: ?i32 = null,
    last_line_defined: ?i32 = null,

    num_upvalues: u8 = 0,
    num_params: u8 = 0,

    is_vararg: bool = false,
    is_tail_call: bool = false,

    first_transfer: u16 = 0,
    num_transfer: u16 = 0,

    private: *anyopaque = undefined,

    pub const NameType = enum { global, local, method, field, upvalue, other };

    pub const FnType = enum { lua, c, main };

    pub const Options = packed struct {
        @">": bool = false,
        f: bool = false,
        l: bool = false,
        n: bool = false,
        r: bool = false,
        S: bool = false,
        t: bool = false,
        u: bool = false,
        L: bool = false,

        fn toString(options: Options) [10:0]u8 {
            var str = [_:0]u8{0} ** 10;
            var index: u8 = 0;

            inline for (std.meta.fields(Options)) |field| {
                if (@field(options, field.name)) {
                    str[index] = field.name[0];
                    index += 1;
                }
            }
            while (index < str.len) : (index += 1) str[index] = 0;

            return str;
        }
    };
};

pub const DebugInfoLuau = struct {
    source: [:0]const u8 = undefined,
    src_len: usize = 0,
    short_src: [c.LUA_IDSIZE:0]u8 = undefined,

    name: ?[:0]const u8 = undefined,
    what: FnType = undefined,

    current_line: ?i32 = null,
    first_line_defined: ?i32 = null,

    is_vararg: bool = false,

    pub const NameType = enum { global, local, method, field, upvalue, other };

    pub const FnType = enum { lua, c, main, tail };

    pub const Options = packed struct {
        f: bool = false,
        l: bool = false,
        n: bool = false,
        s: bool = false,
        u: bool = false,
        L: bool = false,

        fn toString(options: Options) [10:0]u8 {
            var str = [_:0]u8{0} ** 10;
            var index: u8 = 0;

            inline for (std.meta.fields(Options)) |field| {
                if (@field(options, field.name)) {
                    str[index] = field.name[0];
                    index += 1;
                }
            }
            while (index < str.len) : (index += 1) str[index] = 0;

            return str;
        }
    };
};

pub const DebugInfo = switch (lang) {
    .lua51, .luajit => DebugInfo51,
    .lua52, .lua53 => DebugInfo52,
    .lua54 => DebugInfo54,
    .luau => DebugInfoLuau,
};

/// The superset of all errors returned from ziglua
pub const Error = error{
    /// A generic failure (used when a function can only fail in one way)
    LuaError,
    /// A runtime error
    LuaRuntime,
    /// A syntax error during precompilation
    LuaSyntax,
    /// A memory allocation error
    OutOfMemory,
    /// An error while running the message handler
    LuaMsgHandler,
    /// A file-releated error
    LuaFile,
} || switch (lang) {
    .lua52, .lua53 => error{
        /// A memory error in a __gc metamethod
        LuaGCMetaMethod,
    },
    else => error{},
};

const Event51 = enum(u3) {
    call = c.LUA_HOOKCALL,
    ret = c.LUA_HOOKRET,
    line = c.LUA_HOOKLINE,
    count = c.LUA_HOOKCOUNT,
};

/// The type of event that triggers a hook
const Event52 = enum(u3) {
    call = c.LUA_HOOKCALL,
    ret = c.LUA_HOOKRET,
    line = c.LUA_HOOKLINE,
    count = c.LUA_HOOKCOUNT,
    tail_call = c.LUA_HOOKTAILCALL,
};

pub const Event = switch (lang) {
    .lua51, .luajit => Event51,
    .lua52, .lua53, .lua54 => Event52,
    // TODO: probably something better than void here
    .luau => void,
};

/// Type for arrays of functions to be registered
pub const FnReg = struct {
    name: [:0]const u8,
    func: ?CFn,
};

/// The index of the global environment table
pub const globals_index = c.LUA_GLOBALSINDEX;

/// Type for debugging hook functions
pub const CHookFn = *const fn (state: ?*LuaState, ar: ?*Debug) callconv(.C) void;

/// Specifies on which events the hook will be called
pub const HookMask = packed struct {
    call: bool = false,
    ret: bool = false,
    line: bool = false,
    count: bool = false,

    /// Converts a HookMask to an integer bitmask
    pub fn toInt(mask: HookMask) i32 {
        var bitmask: i32 = 0;
        if (mask.call) bitmask |= mask_call;
        if (mask.ret) bitmask |= mask_ret;
        if (mask.line) bitmask |= mask_line;
        if (mask.count) bitmask |= mask_count;
        return bitmask;
    }

    /// Converts an integer bitmask into a HookMask
    pub fn fromInt(mask: i32) HookMask {
        return .{
            .call = (mask & mask_call) != 0,
            .ret = (mask & mask_ret) != 0,
            .line = (mask & mask_line) != 0,
            .count = (mask & mask_count) != 0,
        };
    }
};

/// Hook event codes
pub const hook_call = c.LUA_HOOKCALL;
pub const hook_count = c.LUA_HOOKCOUNT;
pub const hook_line = c.LUA_HOOKLINE;
pub const hook_ret = c.LUA_HOOKRET;
pub const hook_tail_call = c.LUA_HOOKTAILCALL;

/// Type of integers in Lua (typically an i64)
pub const Integer = c.lua_Integer;

/// Type for continuation-function contexts (usually isize)
pub const Context = isize;

/// Type for continuation functions
pub const CContFn = *const fn (state: ?*LuaState, status: c_int, ctx: Context) callconv(.C) c_int;

pub const Libs51 = packed struct {
    base: bool = false,
    package: bool = false,
    string: bool = false,
    utf8: bool = false,
    table: bool = false,
    math: bool = false,
    io: bool = false,
    os: bool = false,
    debug: bool = false,
};

pub const Libs52 = packed struct {
    base: bool = false,
    coroutine: bool = false,
    package: bool = false,
    string: bool = false,
    table: bool = false,
    math: bool = false,
    io: bool = false,
    os: bool = false,
    debug: bool = false,
    bit: bool = false,
};

pub const Libs53 = packed struct {
    base: bool = false,
    coroutine: bool = false,
    package: bool = false,
    string: bool = false,
    utf8: bool = false,
    table: bool = false,
    math: bool = false,
    io: bool = false,
    os: bool = false,
    debug: bool = false,
};

/// The type of the opaque structure that points to a thread and the state of a Lua interpreter
pub const LuaState = c.lua_State;

/// Lua types
/// Must be a signed integer because LuaType.none is -1
pub const LuaType = switch (lang) {
    .luau => enum(i5) {
        none = c.LUA_TNONE,
        nil = c.LUA_TNIL,
        boolean = c.LUA_TBOOLEAN,
        light_userdata = c.LUA_TLIGHTUSERDATA,
        number = c.LUA_TNUMBER,
        vector = c.LUA_TVECTOR,
        string = c.LUA_TSTRING,
        table = c.LUA_TTABLE,
        function = c.LUA_TFUNCTION,
        userdata = c.LUA_TUSERDATA,
        thread = c.LUA_TTHREAD,
    },
    else => enum(i5) {
        none = c.LUA_TNONE,
        nil = c.LUA_TNIL,
        boolean = c.LUA_TBOOLEAN,
        light_userdata = c.LUA_TLIGHTUSERDATA,
        number = c.LUA_TNUMBER,
        string = c.LUA_TSTRING,
        table = c.LUA_TTABLE,
        function = c.LUA_TFUNCTION,
        userdata = c.LUA_TUSERDATA,
        thread = c.LUA_TTHREAD,
    },
};

/// Modes used for `Lua.load()`
pub const Mode = enum(u2) { binary, text, binary_text };

/// Event masks
pub const mask_call = c.LUA_MASKCALL;
pub const mask_count = c.LUA_MASKCOUNT;
pub const mask_line = c.LUA_MASKLINE;
pub const mask_ret = c.LUA_MASKRET;

/// The maximum integer value that `Integer` can store
pub const max_integer = c.LUA_MAXINTEGER;

/// The minimum integer value that `Integer` can store
pub const min_integer = c.LUA_MININTEGER;

/// The minimum Lua stack available to a function
pub const min_stack = c.LUA_MINSTACK;

/// Option for multiple returns in `Lua.protectedCall()` and `Lua.call()`
pub const mult_return = c.LUA_MULTRET;

/// Type of floats in Lua (typically an f64)
pub const Number = c.lua_Number;

/// The type of the reader function used by `Lua.load()`
pub const CReaderFn = *const fn (state: ?*LuaState, data: ?*anyopaque, size: [*c]usize) callconv(.C) [*c]const u8;

/// The possible status of a call to `Lua.resumeThread`
pub const ResumeStatus = enum(u1) {
    ok = StatusCode.ok,
    yield = StatusCode.yield,
};

/// Reference constants
pub const ref_nil = c.LUA_REFNIL;
pub const ref_no = c.LUA_NOREF;

/// Index of the regsitry in the stack (pseudo-index)
pub const registry_index = c.LUA_REGISTRYINDEX;

/// Index of globals in the registry
pub const ridx_globals = c.LUA_RIDX_GLOBALS;

/// Index of the main thread in the registry
pub const ridx_mainthread = c.LUA_RIDX_MAINTHREAD;

/// Status that a thread can be in
/// Usually errors are reported by a Zig error rather than a status enum value
pub const Status = enum(u3) {
    ok = StatusCode.ok,
    yield = StatusCode.yield,
    err_runtime = StatusCode.err_runtime,
    err_syntax = StatusCode.err_syntax,
    err_memory = StatusCode.err_memory,
    err_error = StatusCode.err_error,
};

/// Status codes
/// Not public, because typically Status.ok is returned from a function implicitly;
/// Any function that returns an error usually returns a Zig error, and a void return
/// is an implicit Status.ok.
/// In the rare case that the status code is required from a function, an enum is
/// used for that specific function's return type
/// TODO: see where this is used and check if a null can be used instead
const StatusCode = struct {
    pub const ok = if (@hasDecl(c, "LUA_OK")) c.LUA_OK else 0;
    pub const yield = c.LUA_YIELD;
    pub const err_runtime = c.LUA_ERRRUN;
    pub const err_syntax = c.LUA_ERRSYNTAX;
    pub const err_memory = c.LUA_ERRMEM;
    pub const err_error = c.LUA_ERRERR;

    pub const err_gcmm = switch (lang) {
        .lua52, .lua53 => c.LUA_ERRGCMM,
        else => unreachable,
    };
};

// Only used in loadFileX, so no need to group with Status
pub const err_file = c.LUA_ERRFILE;

/// The standard representation for file handles used by the standard IO library
pub const Stream = c.luaL_Stream;

/// The unsigned version of Integer
pub const Unsigned = c.lua_Unsigned;

/// The type of warning functions used by Lua to emit warnings
pub const CWarnFn = switch (lang) {
    .lua54 => *const fn (data: ?*anyopaque, msg: [*c]const u8, to_cont: c_int) callconv(.C) void,
    else => @compileError("CWarnFn not defined"),
};

/// The type of the writer function used by `Lua.dump()`
pub const CWriterFn = *const fn (state: ?*LuaState, buf: ?*const anyopaque, size: usize, data: ?*anyopaque) callconv(.C) c_int;

/// For bundling a parsed value with an arena allocator
/// Copied from std.json.Parsed
pub fn Parsed(comptime T: type) type {
    return struct {
        arena: *std.heap.ArenaAllocator,
        value: T,

        pub fn deinit(self: @This()) void {
            const allocator = self.arena.child_allocator;
            self.arena.deinit();
            allocator.destroy(self.arena);
        }
    };
}

/// A Zig wrapper around the Lua C API
/// Represents a Lua state or thread and contains the entire state of the Lua interpreter
pub const Lua = opaque {
    const alignment = @alignOf(std.c.max_align_t);

    /// Allows Lua to allocate memory using a Zig allocator passed in via data.
    /// See https://www.lua.org/manual/5.4/manual.html#lua_Alloc for more details
    fn alloc(data: ?*anyopaque, ptr: ?*anyopaque, osize: usize, nsize: usize) callconv(.C) ?*align(alignment) anyopaque {
        // just like malloc() returns a pointer "which is suitably aligned for any built-in type",
        // the memory allocated by this function should also be aligned for any type that Lua may
        // desire to allocate. use the largest alignment for the target
        const allocator_ptr: *Allocator = @ptrCast(@alignCast(data.?));

        if (@as(?[*]align(alignment) u8, @ptrCast(@alignCast(ptr)))) |prev_ptr| {
            const prev_slice = prev_ptr[0..osize];

            // when nsize is zero the allocator must behave like free and return null
            if (nsize == 0) {
                allocator_ptr.free(prev_slice);
                return null;
            }

            // when nsize is not zero the allocator must behave like realloc
            const new_ptr = allocator_ptr.realloc(prev_slice, nsize) catch return null;
            return new_ptr.ptr;
        } else if (nsize == 0) {
            return null;
        } else {
            // ptr is null, allocate a new block of memory
            const new_ptr = allocator_ptr.alignedAlloc(u8, alignment, nsize) catch return null;
            return new_ptr.ptr;
        }
    }

    /// Initialize a Lua state with the given allocator. Use `Lua.deinit()` to close the state and free memory.
    ///
    /// Creates a new independent state and returns its main thread.
    /// Returns NULL if it cannot create the state (due to lack of memory).
    /// The argument f is the allocator function; Lua will do all memory allocation
    /// for this state through this function (see lua_Alloc). The second argument,
    /// ud, is an opaque pointer that Lua passes to the allocator in every call.
    ///
    /// * Pops:   `0`
    /// * Pushes: `0`
    /// * Errors: `never`
    ///
    /// See https://www.lua.org/manual/5.4/manual.html#lua_newstate
    pub fn init(a: Allocator) !*Lua {
        if (lang == .luau) zig_registerAssertionHandler();

        // the userdata passed to alloc needs to be a pointer with a consistent address
        // so we allocate an Allocator struct to hold a copy of the allocator's data
        const allocator_ptr = try a.create(Allocator);
        allocator_ptr.* = a;

        // @constCast() is safe here because Lua does not mutate the pointer internally
        if (c.lua_newstate(alloc, allocator_ptr)) |state| {
            return @ptrCast(state);
        } else return error.OutOfMemory;
    }

    /// Deinitialize a Lua state and free all memory
    ///
    /// See https://www.lua.org/manual/5.4/manual.html#lua_close
    pub fn deinit(lua: *Lua) void {
        // First get a reference to the allocator
        var data: ?*Allocator = undefined;
        _ = c.lua_getallocf(@ptrCast(lua), @ptrCast(&data)).?;

        c.lua_close(@ptrCast(lua));

        if (data) |a| {
            const alloc_ = a;
            alloc_.destroy(a);
        }
    }

    /// Returns the `std.mem.Allocator` used to initialize this Lua state
    pub fn allocator(lua: *Lua) Allocator {
        var data: ?*Allocator = undefined;
        _ = c.lua_getallocf(@ptrCast(lua), @ptrCast(&data)).?;

        // The pointer should never be null because the only way to create a Lua state requires
        // passing a Zig allocator.
        // Although the Allocator is passed to Lua as a pointer, return a copy to make use more convenient.
        return data.?.*;
    }

    // Library functions
    //
    // Library functions are included in alphabetical order.
    // Each is kept similar to the original C API function while also making it easy to use from Zig

    /// Converts the acceptable index idx into an equivalent absolute index (that is, one that does not depend on the stack size)
    ///
    /// * Pops:   `0`
    /// * Pushes: `0`
    /// * Errors: `never`
    ///
    /// See https://www.lua.org/manual/5.4/manual.html#lua_absindex
    pub fn absIndex(lua: *Lua, index: i32) i32 {
        switch (lang) {
            .lua51, .luajit => {
                if (index > 0 or index <= registry_index) {
                    return index;
                } else {
                    const result = lua.getTop() + 1 + index;
                    return @intCast(result);
                }
            },
            else => {
                return c.lua_absindex(@ptrCast(lua), index);
            },
        }
    }

    /// Arithmetic functions for values on the stack
    ///
    /// Performs an arithmetic or bitwise operation over the two values (or one, in the
    /// case of negations) at the top of the stack, with the value on the top being the
    /// second operand, pops these values, and pushes the result of the operation. The
    /// function follows the semantics of the corresponding Lua operator (that is, it
    /// may call metamethods).
    ///
    /// Not implemented in Lua 5.1, LuaJIT, or Luau
    ///
    /// * Pops:   `(2|1)`
    /// * Pushes: `1`
    /// * Errors: `other`
    ///
    /// See https://www.lua.org/manual/5.4/manual.html#lua_arith
    pub fn arith(lua: *Lua, op: ArithOperator) void {
        c.lua_arith(@ptrCast(lua), @intFromEnum(op));
    }

    /// Sets a new panic function and returns the old one
    ///
    /// Not implemented in Luau
    ///
    /// * Pops:   `0`
    /// * Pushes: `0`
    /// * Errors: `never`
    ///
    /// See https://www.lua.org/manual/5.4/manual.html#lua_atpanic
    pub fn atPanic(lua: *Lua, panic_fn: CFn) ?CFn {
        return c.lua_atpanic(@ptrCast(lua), panic_fn);
    }

    pub const CallArgs = struct {
        /// The number of args passed to the function from the stack
        args: i32 = 0,
        /// The number of results the function pushes to the stack upon returning
        results: i32 = 0,
    };

    /// Calls a function
    ///
    /// Like regular Lua calls, `Lua.call()` respects the `__call` metamethod. So, here the word "function" means any callable value.
    ///
    /// To do a call you must use the following protocol:
    /// * First, the function to be called is pushed onto the stack
    /// * Then, the arguments to the call are pushed in direct order that is, the first argument is pushed first.
    /// * Finally you call `Lua.call()`
    /// * `args.args` is the number of arguments that you pushed onto the stack. When the function returns, all arguments and
    /// the function value are popped and the call results are pushed onto the stack.
    /// * The number of results is adjusted to `args.results`, unless `args.results` is `ziglua.mult_return`. In this case, all results from the function are pushed
    /// * Lua takes care that the returned values fit into the stack space, but it does not ensure any extra space in the stack. The function results
    /// are pushed onto the stack in direct order (the first result is pushed first), so that after the call the last result is
    /// on the top of the stack.
    ///
    /// Any error while calling and running the function is propagated upwards (with a longjmp).
    ///
    /// * Pops:   `(args.args+1)`
    /// * Pushes: `args.results`
    /// * Errors: `other`
    ///
    /// See https://www.lua.org/manual/5.4/manual.html#lua_call
    pub fn call(lua: *Lua, args: CallArgs) void {
        switch (lang) {
            .lua51, .luajit, .luau => c.lua_call(@ptrCast(lua), args.args, args.results),
            else => c.lua_callk(@ptrCast(lua), args.args, args.results, 0, null),
        }
    }

    /// Continuations are supported in Lua 5.2, 5.3, and 5.4
    /// See https://www.lua.org/manual/5.4/manual.html#4.5
    pub const CallContArgs = struct {
        /// The number of args passed to the function from the stack
        args: i32 = 0,
        /// The number of results the function pushes to the stack upon returning
        results: i32 = 0,
        /// Context value passed to the continuation function
        ctx: switch (lang) {
            .lua52 => i32,
            .lua53, .lua54 => Context,
            else => void,
        },
        /// The continuation function
        k: switch (lang) {
            .lua52 => CFn,
            .lua53, .lua54 => CContFn,
            else => void,
        },
    };

    /// This function behaves exactly like `Lua.call()`, but allows the called function to yield
    ///
    /// Not implemented in Lua 5.1, LuaJIT, or Luau
    ///
    /// * Pops:   `(args.args + 1)`
    /// * Pushes: `args.results`
    /// * Errors: `other`
    ///
    /// See https://www.lua.org/manual/5.4/manual.html#lua_callk
    pub fn callCont(lua: *Lua, args: CallContArgs) void {
        c.lua_callk(@ptrCast(lua), args.args, args.results, args.ctx, args.k);
    }

    /// Ensures that the stack has space for at least `n` extra elements, that is, that you can safely push up to `n` values into
    /// it. It returns an error if it cannot fulfill the request, either because it would cause the stack to be greater than a
    /// fixed maximum size (typically at least several thousand elements) or because it cannot allocate memory for the extra
    /// space. This function never shrinks the stack; if the stack already has space for the extra elements, it is left
    /// unchanged.
    ///
    /// * Pops:   `0`
    /// * Pushes: `0`
    /// * Errors: `memory` (Lua 5.1, LuaJIT, Luau)
    /// * Errors: `never` (Lua 5.2, 5.3, 5.4)
    ///
    /// See https://www.lua.org/manual/5.4/manual.html#lua_checkstack
    pub fn checkStack(lua: *Lua, n: i32) !void {
        if (c.lua_checkstack(@ptrCast(lua), n) == 0) return error.LuaError;
    }

    /// Close the to-be-closed slot at the given index and set its value to nil. The index must be the last index previously
    /// marked to be closed (see `Lua.toClose()`) that is still active (that is, not closed yet).
    /// A `__close` metamethod cannot yield when called through this function.
    ///
    /// Only implemented in Lua 5.4
    ///
    /// * Pops:   `0`
    /// * Pushes: `0`
    /// * Errors: `other`
    ///
    /// See https://www.lua.org/manual/5.4/manual.html#lua_closeslot
    pub fn closeSlot(lua: *Lua, index: i32) void {
        c.lua_closeslot(@ptrCast(lua), index);
    }

    /// Resets a thread, cleaning its call stack and closing all pending to-be-closed variables. Returns an
    /// error status if an error occurs and leaves the error object on the top of the stack.
    ///
    /// The parameter `from` represents the coroutine that is resetting `lua`. If there is no such coroutine, this parameter can be
    /// `null`.
    ///
    /// Only implemented in Lua 5.4
    ///
    /// * Pops:   `0`
    /// * Pushes: `?`
    /// * Errors: `never`
    ///
    /// See https://www.lua.org/manual/5.4/manual.html#lua_closethread
    pub fn closeThread(lua: *Lua, from: ?*Lua) !void {
        if (c.lua_closethread(@ptrCast(lua), if (from) |f| @ptrCast(f) else null) != StatusCode.ok) return error.LuaError;
    }

    /// Compares two Lua values.
    ///
    /// Returns `true` if the value at index `index1` satisfies `op` when compared with the value at index
    /// `index2`, following the semantics of the corresponding Lua operator (that is, it may call metamethods). Otherwise returns
    /// `false`. Also returns `false` if any of the indices is not valid.
    ///
    /// Not implemented in Lua 5.1, LuaJIT, or Luau
    ///
    /// * Pops:   `0`
    /// * Pushes: `0`
    /// * Errors: `other`
    ///
    /// See https://www.lua.org/manual/5.4/manual.html#lua_compare
    pub fn compare(lua: *Lua, index1: i32, index2: i32, op: CompareOperator) bool {
        return c.lua_compare(@ptrCast(lua), index1, index2, @intFromEnum(op)) != 0;
    }

    /// Concatenates the `n` values at the top of the stack, pops them, and leaves the result at the top
    /// If the number of values is 1, the result is a single value on the stack (nothing changes)
    /// If the number of values is 0, the result is the empty string
    ///
    /// * Pops:   `n`
    /// * Pushes: `1`
    /// * Errors: `other`
    ///
    /// See https://www.lua.org/manual/5.4/manual.html#lua_concat
    pub fn concat(lua: *Lua, n: i32) void {
        c.lua_concat(@ptrCast(lua), n);
    }

    /// Calls the C function `c_fn` in protected mode. `c_fn` starts with only one element in its stack, a light userdata
    /// containing `userdata`. In case of errors, `Lua.cProtectedCall()` returns the same error codes as `Lua.protectedCall()`, plus the error object on the
    /// top of the stack; otherwise, it returns zero, and does not change the stack. All values returned by `c_fn` are discarded.
    ///
    /// Only implemented in Lua 5.1
    ///
    /// * Pops:   `0`
    /// * Pushes: `(0|1)`
    /// * Errors: `never`
    ///
    /// See https://www.lua.org/manual/5.1/manual.html#lua_cpcall
    pub fn cProtectedCall(lua: *Lua, c_fn: CFn, userdata: *anyopaque) !void {
        const ret = c.lua_cpcall(@ptrCast(lua), c_fn, userdata);
        switch (ret) {
            StatusCode.ok => return,
            StatusCode.err_runtime => return error.LuaRuntime,
            StatusCode.err_memory => return error.OutOfMemory,
            StatusCode.err_error => return error.LuaMsgHandler,
            else => unreachable,
        }
    }

    /// Copies the element at index `from_index` into the valid index `to_index`, replacing the value at that position. Values at other
    /// positions are not affected.
    ///
    /// Not implemented in Lua 5.1, LuaJIT, or Luau
    ///
    /// * Pops:   `0`
    /// * Pushes: `0`
    /// * Errors: `never`
    ///
    /// See https://www.lua.org/manual/5.4/manual.html#lua_copy
    pub fn copy(lua: *Lua, from_index: i32, to_index: i32) void {
        c.lua_copy(@ptrCast(lua), from_index, to_index);
    }

    /// Creates a new empty table and pushes it onto the stack.
    ///
    /// Parameter `num_arr` is a hint for how many elements the table will
    /// have as a sequence; parameter `num_rec` is a hint for how many other elements the table will have. Lua may use these hints
    /// to preallocate memory for the new table. This preallocation may help performance when you know in advance how many
    /// elements the table will have. Otherwise you can use the function `Lua.newTable()`.
    ///
    /// * Pops:   `0`
    /// * Pushes: `1`
    /// * Errors `other` (Lua 5.2)
    /// * Errors: `memory` (other)
    ///
    /// See https://www.lua.org/manual/5.4/manual.html#lua_createtable
    pub fn createTable(lua: *Lua, num_arr: i32, num_rec: i32) void {
        c.lua_createtable(@ptrCast(lua), num_arr, num_rec);
    }

    fn dump51(lua: *Lua, writer: CWriterFn, data: *anyopaque) !void {
        if (c.lua_dump(@ptrCast(lua), writer, data) != 0) return error.LuaError;
    }

    fn dump53(lua: *Lua, writer: CWriterFn, data: *anyopaque, strip: bool) !void {
        if (c.lua_dump(@ptrCast(lua), writer, data, @intFromBool(strip)) != 0) return error.LuaError;
    }

    /// Dumps a function as a binary chunk.
    ///
    /// Receives a Lua function on the top of the stack and produces a binary chunk that,
    /// if loaded again, results in a function equivalent to the one dumped. As it produces parts of the chunk, `Lua.dump()` calls
    /// function `writer` (see `CWriterFn`) with the given data to write them.
    ///
    /// For Lua 5.3 and 5.4:
    /// If `strip` is true, the binary representation may not include all debug information about the function, to save space.
    ///
    /// Returns an error code if the last call to the writer function fails
    ///
    /// This function does not pop the Lua function from the stack.
    ///
    /// Not implemented in Luau
    ///
    /// * Pops:   `0`
    /// * Pushes: `0`
    /// * Errors: `memory` (Lua 5.1, LuaJIT)
    /// * Errors: `other` (Lua 5.2)
    /// * Errors: `never` (Lua 5.3, 5.4)
    ///
    /// See https://www.lua.org/manual/5.4/manual.html#lua_dump
    pub const dump = switch (lang) {
        .lua53, .lua54 => dump53,
        else => dump51,
    };

    /// Returns `true` if the two values in acceptable indices `index1` and `index2` are equal, following the semantics of the Lua `==`
    /// operator (that is, may call metamethods). Otherwise returns `false`. Also returns `false` if any of the indices is non valid.
    ///
    /// Not implemented in Lua 5.2, 5.3, or 5.4
    ///
    /// * Pops:   `0`
    /// * Pushes: `0`
    /// * Errors: `other`
    ///
    /// See https://www.lua.org/manual/5.1/manual.html#lua_equal
    pub fn equal(lua: *Lua, index1: i32, index2: i32) bool {
        switch (lang) {
            .lua52, .lua53, .lua54 => @compileError("lua_equal is deprecated, use Lua.compare with .eq instead"),
            else => {},
        }
        return c.lua_equal(@ptrCast(lua), index1, index2) == 1;
    }

    /// Raises a Lua error, using the value on the top of the stack as the error object. This function does a long jump, and
    /// therefore never returns (see `Lua.raiseErrorStr()`).
    ///
    /// * Pops:   `1`
    /// * Pushes: `0`
    /// * Errors: `explained in text / on purpose`
    ///
    /// See https://www.lua.org/manual/5.4/manual.html#lua_error
    pub fn raiseError(lua: *Lua) noreturn {
        _ = c.lua_error(@ptrCast(lua));
        unreachable;
    }

    /// Perform a full garbage-collection cycle
    /// See https://www.lua.org/manual/5.4/manual.html#lua_gc
    pub fn gcCollect(lua: *Lua) void {
        _ = switch (lang) {
            .lua54 => c.lua_gc(@ptrCast(lua), c.LUA_GCCOLLECT),
            else => c.lua_gc(@ptrCast(lua), c.LUA_GCCOLLECT, 0),
        };
    }

    /// Stops the garbage collector
    /// See https://www.lua.org/manual/5.4/manual.html#lua_gc
    pub fn gcStop(lua: *Lua) void {
        _ = switch (lang) {
            .lua54 => c.lua_gc(@ptrCast(lua), c.LUA_GCSTOP),
            else => c.lua_gc(@ptrCast(lua), c.LUA_GCSTOP, 0),
        };
    }

    /// Restarts the garbage collector
    /// See https://www.lua.org/manual/5.4/manual.html#lua_gc
    pub fn gcRestart(lua: *Lua) void {
        _ = switch (lang) {
            .lua54 => c.lua_gc(@ptrCast(lua), c.LUA_GCRESTART),
            else => c.lua_gc(@ptrCast(lua), c.LUA_GCRESTART, 0),
        };
    }

    /// Performs an incremental step of garbage collection corresponding to the allocation of step_size Kbytes
    /// See https://www.lua.org/manual/5.4/manual.html#lua_gc
    pub fn gcStep(lua: *Lua, step_size: i32) void {
        _ = c.lua_gc(@ptrCast(lua), c.LUA_GCSTEP, step_size);
    }

    /// Returns the current amount of memory (in Kbytes) in use by Lua
    /// See https://www.lua.org/manual/5.4/manual.html#lua_gc
    pub fn gcCount(lua: *Lua) i32 {
        return switch (lang) {
            .lua54 => c.lua_gc(@ptrCast(lua), c.LUA_GCCOUNT),
            else => c.lua_gc(@ptrCast(lua), c.LUA_GCCOUNT, 0),
        };
    }

    /// Returns the remainder of dividing the current amount of bytes of memory in use by Lua by 1024
    /// See https://www.lua.org/manual/5.4/manual.html#lua_gc
    pub fn gcCountB(lua: *Lua) i32 {
        return switch (lang) {
            .lua54 => c.lua_gc(@ptrCast(lua), c.LUA_GCCOUNTB),
            else => c.lua_gc(@ptrCast(lua), c.LUA_GCCOUNTB, 0),
        };
    }

    /// Returns a boolean that tells whether the garbage collector is running
    /// See https://www.lua.org/manual/5.4/manual.html#lua_gc
    pub fn gcIsRunning(lua: *Lua) bool {
        return switch (lang) {
            .lua54 => c.lua_gc(@ptrCast(lua), c.LUA_GCISRUNNING) != 0,
            else => c.lua_gc(@ptrCast(lua), c.LUA_GCISRUNNING, 0) != 0,
        };
    }

    /// Changes the collector to incremental mode
    /// Returns true if the previous mode was generational
    /// See https://www.lua.org/manual/5.4/manual.html#lua_gc
    pub fn gcSetIncremental(lua: *Lua, pause: i32, step_mul: i32, step_size: i32) bool {
        return c.lua_gc(@ptrCast(lua), c.LUA_GCINC, pause, step_mul, step_size) == c.LUA_GCGEN;
    }

    fn gcSetGenerational52(lua: *Lua) void {
        _ = c.lua_gc(@ptrCast(lua), c.LUA_GCGEN, 0);
    }

    fn gcSetGenerational54(lua: *Lua, minor_mul: i32, major_mul: i32) bool {
        return c.lua_gc(@ptrCast(lua), c.LUA_GCGEN, minor_mul, major_mul) == c.LUA_GCINC;
    }

    pub fn gcSetGoal(lua: *Lua, goal: i32) i32 {
        return c.lua_gc(@ptrCast(lua), c.LUA_GCSETGOAL, goal);
    }

    pub fn gcSetStepSize(lua: *Lua, size: i32) i32 {
        return c.lua_gc(@ptrCast(lua), c.LUA_GCSETSTEPSIZE, size);
    }

    /// Changes the collector to generational mode
    /// Returns true if the previous mode was incremental
    /// See https://www.lua.org/manual/5.4/manual.html#lua_gc
    pub const gcSetGenerational = switch (lang) {
        .lua52 => gcSetGenerational52,
        .lua54 => gcSetGenerational54,
        else => @compileError("gcSetGenerational() not available"),
    };

    /// Sets `pause` as the new value for the pause of the collector
    /// Returns the previous value of the pause
    /// See https://www.lua.org/manual/5.3/manual.html#lua_gc
    pub fn gcSetPause(lua: *Lua, pause: i32) i32 {
        return c.lua_gc(@ptrCast(lua), c.LUA_GCSETPAUSE, pause);
    }

    /// Sets `multiplier` as the new value for the step multiplier of the collector
    /// Returns the previous value of the step multiplier
    /// See https://www.lua.org/manual/5.3/manual.html#lua_gc
    pub fn gcSetStepMul(lua: *Lua, multiplier: i32) i32 {
        return c.lua_gc(@ptrCast(lua), c.LUA_GCSETSTEPMUL, multiplier);
    }

    /// Called by a continuation function to retrieve the status of the thread and context information
    ///
    /// * When called in the original function, `Lua.getContext()` returns `null`
    /// * When called inside a continuation function, `Lua.getContext()` returns the value of the context information
    /// (the value passed as the ctx argument to the callee together with the continuation function).
    /// * When the callee is `Lua.protectedCallCont()`, Lua may also call its continuation function to handle errors during the call. That is,
    /// upon an error in the function called by `Lua.protectedCallCont()`, Lua may not return to the original function but instead may call
    /// the continuation function. In that case, a call to `Lua.getContext()` will return an error (the value that would be
    /// returned by `Lua.protectedCallCont()`); the value of ctx will be set to the context information, as in the case of a yield.
    ///
    /// Only implemented in Lua 5.2
    ///
    /// * Pops:   `0`
    /// * Pushes: `0`
    /// * Errors: `never`
    ///
    /// See https://www.lua.org/manual/5.2/manual.html#lua_getctx
    pub fn getContext(lua: *Lua) !?i32 {
        var ctx: i32 = undefined;
        const ret = c.lua_getctx(@ptrCast(lua), &ctx);
        switch (ret) {
            StatusCode.ok => return null,
            StatusCode.yield => return ctx,
            StatusCode.err_runtime => return error.LuaRuntime,
            StatusCode.err_memory => return error.OutOfMemory,
            StatusCode.err_error => return error.LuaMsgHandler,
            else => unreachable,
        }
    }

    /// Returns a slice of a raw memory area associated with the given Lua state.
    /// The application may use this area for any purpose; Lua does not use it for anything
    ///
    /// This area has a size of a pointer to void
    ///
    /// Only implemented in Lua 5.3 and 5.4
    ///
    /// * Pops:   `0`
    /// * Pushes: `0`
    /// * Errors: `never`
    ///
    /// See https://www.lua.org/manual/5.4/manual.html#lua_getextraspace
    pub fn getExtraSpace(lua: *Lua) []u8 {
        return @as([*]u8, @ptrCast(c.lua_getextraspace(@as(*LuaState, @ptrCast(lua))).?))[0..@sizeOf(isize)];
    }

    /// Pushes onto the stack the environment table of the value at the given index.
    ///
    /// Only implemented in Lua 5.1 and Luau
    ///
    /// * Pops:   `0`
    /// * Pushes: `1`
    /// * Errors: `never`
    ///
    /// See https://www.lua.org/manual/5.1/manual.html#lua_getfenv
    pub fn getFnEnvironment(lua: *Lua, index: i32) void {
        c.lua_getfenv(@ptrCast(lua), index);
    }

    /// Pushes onto the stack the value `t[key]`, where `t` is the value at the given `index`. As in Lua, this function may trigger a
    /// metamethod for the "index" event
    /// .
    /// Returns the type of the pushed value.
    ///
    /// * Pops:   `0`
    /// * Pushes: `1`
    /// * Errors: `other`
    ///
    /// See https://www.lua.org/manual/5.4/manual.html#lua_getfield
    pub fn getField(lua: *Lua, index: i32, key: [:0]const u8) LuaType {
        switch (lang) {
            .lua53, .lua54, .luau => return @enumFromInt(c.lua_getfield(@ptrCast(lua), index, key.ptr)),
            else => {
                c.lua_getfield(@ptrCast(lua), index, key.ptr);
                return lua.typeOf(-1);
            },
        }
    }

    /// Pushes onto the stack the value of the global name. Returns the type of that value.
    ///
    /// Returns an error if the global does not exist (is nil)
    ///
    /// * Pops:   `0`
    /// * Pushes: `1`
    /// * Errors: `other`
    ///
    /// See https://www.lua.org/manual/5.4/manual.html#lua_getglobal
    pub fn getGlobal(lua: *Lua, name: [:0]const u8) !LuaType {
        const lua_type: LuaType = blk: {
            switch (lang) {
                .lua53, .lua54, .luau => break :blk @enumFromInt(c.lua_getglobal(@as(*LuaState, @ptrCast(lua)), name.ptr)),
                else => {
                    c.lua_getglobal(@as(*LuaState, @ptrCast(lua)), name.ptr);
                    break :blk lua.typeOf(-1);
                },
            }
        };

        if (lua_type == .nil) return error.LuaError;
        return lua_type;
    }

    /// Pushes onto the stack the value `t[i]` where `t` is the value at the given `index`
    /// As in Lua, this function may trigger a metamethod for the "index" event.
    ///
    /// Returns the type of the pushed value
    ///
    /// Only implemented in Lua 5.3 and 5.4
    ///
    /// * Pops:   `0`
    /// * Pushes: `1`
    /// * Errors: `other`
    ///
    /// See https://www.lua.org/manual/5.4/manual.html#lua_geti
    pub fn getIndex(lua: *Lua, index: i32, i: Integer) LuaType {
        return @enumFromInt(c.lua_geti(@ptrCast(lua), index, i));
    }

    pub fn getUserValue52(lua: *Lua, index: i32) void {
        c.lua_getuservalue(@ptrCast(lua), index);
    }

    // TODO: should all versions of getUserValue possibly fail?
    fn getUserValue53(lua: *Lua, index: i32) LuaType {
        return @enumFromInt(c.lua_getuservalue(@ptrCast(lua), index));
    }

    fn getUserValue54(lua: *Lua, index: i32, n: i32) !LuaType {
        const val_type: LuaType = @enumFromInt(c.lua_getiuservalue(@ptrCast(lua), index, n));
        if (val_type == .none) return error.LuaError;
        return val_type;
    }

    /// Pushes onto the stack the nth user value associated with the full userdata at the given index
    /// Returns the type of the pushed value or an error if the userdata does not have that value
    /// Pushes nil if the userdata does not have that value
    ///
    /// See https://www.lua.org/manual/5.3/manual.html#lua_getuservalue
    /// See https://www.lua.org/manual/5.4/manual.html#lua_getiuservalue
    pub const getUserValue = switch (lang) {
        .lua53 => getUserValue53,
        .lua54 => getUserValue54,
        else => getUserValue52,
    };

    /// If the value at the given index has a metatable, the function pushes that metatable onto the stack
    /// Otherwise an error is returned
    ///
    /// * Pops:   `0`
    /// * Pushes: `(0|1)`
    /// * Errors: `never`
    ///
    /// See https://www.lua.org/manual/5.4/manual.html#lua_getmetatable
    pub fn getMetatable(lua: *Lua, index: i32) !void {
        if (c.lua_getmetatable(@ptrCast(lua), index) == 0) return error.LuaError;
    }

    /// Pushes onto the stack the value `t[k]`, where `t` is the value at the given `index` and `k` is the value on the top of the stack.
    /// This function pops the key from the stack, pushing the resulting value in its place. As in Lua, this function may
    /// trigger a metamethod for the "index" event.
    ///
    /// Returns the type of the pushed value.
    ///
    /// * Pops:   `1`
    /// * Pushes: `1`
    /// * Errors: `other`
    ///
    /// See https://www.lua.org/manual/5.4/manual.html#lua_gettable
    pub fn getTable(lua: *Lua, index: i32) LuaType {
        switch (lang) {
            .lua53, .lua54, .luau => return @enumFromInt(c.lua_gettable(@ptrCast(lua), index)),
            else => {
                c.lua_gettable(@ptrCast(lua), index);
                return lua.typeOf(-1);
            },
        }
    }

    /// Returns the index of the top element in the stack. Because indices start at 1, this result is equal to the number of
    /// elements in the stack; in particular, 0 means an empty stack.
    ///
    /// * Pops:   `0`
    /// * Pushes: `0`
    /// * Errors: `never`
    ///
    /// See https://www.lua.org/manual/5.4/manual.html#lua_gettop
    pub fn getTop(lua: *Lua) i32 {
        return c.lua_gettop(@ptrCast(lua));
    }

    /// Only available in Luau
    pub fn setReadonly(lua: *Lua, idx: i32, enabled: bool) void {
        c.lua_setreadonly(@ptrCast(lua), idx, @intFromBool(enabled));
    }

    /// Only available in Luau
    pub fn getReadonly(lua: *Lua, idx: i32) bool {
        return c.lua_getreadonly(@ptrCast(lua), idx) != 0;
    }

    /// Moves the top element into the given valid `index`, shifting up the elements above this `index` to open space. Cannot be
    /// called with a pseudo-index, because a pseudo-index is not an actual stack position.
    ///
    /// * Pops:   `1`
    /// * Pushes: `1`
    /// * Errors: `never`
    ///
    /// See https://www.lua.org/manual/5.4/manual.html#lua_insert
    pub fn insert(lua: *Lua, index: i32) void {
        c.lua_insert(@as(*LuaState, @ptrCast(lua)), index);
    }

    /// Returns true if the value at the given `index` is a boolean
    ///
    /// * Pops:   `0`
    /// * Pushes: `0`
    /// * Errors: `never`
    ///
    /// See https://www.lua.org/manual/5.4/manual.html#lua_isboolean
    pub fn isBoolean(lua: *Lua, index: i32) bool {
        return c.lua_isboolean(@as(*LuaState, @ptrCast(lua)), index);
    }

    /// Returns true if the value at the given `index` is a CFn
    ///
    /// * Pops:   `0`
    /// * Pushes: `0`
    /// * Errors: `never`
    ///
    /// See https://www.lua.org/manual/5.4/manual.html#lua_iscfunction
    pub fn isCFunction(lua: *Lua, index: i32) bool {
        return c.lua_iscfunction(@ptrCast(lua), index) != 0;
    }

    /// Returns true if the value at the given `index` is a function (C or Lua)
    ///
    /// * Pops:   `0`
    /// * Pushes: `0`
    /// * Errors: `never`
    ///
    /// See https://www.lua.org/manual/5.4/manual.html#lua_isfunction
    pub fn isFunction(lua: *Lua, index: i32) bool {
        return c.lua_isfunction(@as(*LuaState, @ptrCast(lua)), index);
    }

    /// Returns true if the value at the given `index` is an integer
    ///
    /// Only available in Lua 5.3 and 5.4
    ///
    /// * Pops:   `0`
    /// * Pushes: `0`
    /// * Errors: `never`
    ///
    /// See https://www.lua.org/manual/5.4/manual.html#lua_isinteger
    pub fn isInteger(lua: *Lua, index: i32) bool {
        return c.lua_isinteger(@ptrCast(lua), index) != 0;
    }

    /// Returns true if the value at the given `index` is a light userdata
    ///
    /// * Pops:   `0`
    /// * Pushes: `0`
    /// * Errors: `never`
    ///
    /// See https://www.lua.org/manual/5.4/manual.html#lua_islightuserdata
    pub fn isLightUserdata(lua: *Lua, index: i32) bool {
        return c.lua_islightuserdata(@as(*LuaState, @ptrCast(lua)), index);
    }

    /// Returns true if the value at the given `index` is nil
    ///
    /// * Pops:   `0`
    /// * Pushes: `0`
    /// * Errors: `never`
    ///
    /// See https://www.lua.org/manual/5.4/manual.html#lua_isnil
    pub fn isNil(lua: *Lua, index: i32) bool {
        return c.lua_isnil(@as(*LuaState, @ptrCast(lua)), index);
    }

    /// Returns true if the given `index` is not valid
    ///
    /// * Pops:   `0`
    /// * Pushes: `0`
    /// * Errors: `never`
    ///
    /// See https://www.lua.org/manual/5.4/manual.html#lua_isnone
    pub fn isNone(lua: *Lua, index: i32) bool {
        return c.lua_isnone(@as(*LuaState, @ptrCast(lua)), index);
    }

    /// Returns true if the given `index` is not valid or if the value at the index is nil
    ///
    /// * Pops:   `0`
    /// * Pushes: `0`
    /// * Errors: `never`
    ///
    /// See https://www.lua.org/manual/5.4/manual.html#lua_isnoneornil
    pub fn isNoneOrNil(lua: *Lua, index: i32) bool {
        return c.lua_isnoneornil(@as(*LuaState, @ptrCast(lua)), index);
    }

    /// Returns true if the value at the given `index` is a number
    ///
    /// * Pops:   `0`
    /// * Pushes: `0`
    /// * Errors: `never`
    ///
    /// See https://www.lua.org/manual/5.4/manual.html#lua_isnumber
    pub fn isNumber(lua: *Lua, index: i32) bool {
        return c.lua_isnumber(@ptrCast(lua), index) != 0;
    }

    /// Returns true if the value at the given `index` is a string or a number (which is always convertible to a string)
    ///
    /// * Pops:   `0`
    /// * Pushes: `0`
    /// * Errors: `never`
    ///
    /// See https://www.lua.org/manual/5.4/manual.html#lua_isstring
    pub fn isString(lua: *Lua, index: i32) bool {
        return c.lua_isstring(@ptrCast(lua), index) != 0;
    }

    /// Returns true if the value at the given `index` is a table
    ///
    /// * Pops:   `0`
    /// * Pushes: `0`
    /// * Errors: `never`
    ///
    /// See https://www.lua.org/manual/5.4/manual.html#lua_istable
    pub fn isTable(lua: *Lua, index: i32) bool {
        return c.lua_istable(@as(*LuaState, @ptrCast(lua)), index);
    }

    /// Returns true if the value at the given `index` is a thread
    ///
    /// * Pops:   `0`
    /// * Pushes: `0`
    /// * Errors: `never`
    ///
    /// See https://www.lua.org/manual/5.4/manual.html#lua_isthread
    pub fn isThread(lua: *Lua, index: i32) bool {
        return c.lua_isthread(@as(*LuaState, @ptrCast(lua)), index);
    }

    /// Returns true if the value at the given `index` is a userdata (either full or light)
    ///
    /// * Pops:   `0`
    /// * Pushes: `0`
    /// * Errors: `never`
    ///
    /// See https://www.lua.org/manual/5.4/manual.html#lua_isuserdata
    pub fn isUserdata(lua: *Lua, index: i32) bool {
        return c.lua_isuserdata(@ptrCast(lua), index) != 0;
    }

    /// Returns true if the value at the given `index` is a vector
    ///
    /// Only available in Luau
    ///
    /// * Pops:   `0`
    /// * Pushes: `0`
    /// * Errors: `never`
    ///
    pub fn isVector(lua: *Lua, index: i32) bool {
        return c.lua_isvector(@as(*LuaState, @ptrCast(lua)), index);
    }

    /// Returns true if the given coroutine can yield
    ///
    /// Only available in Lua 5.3 and 5.4
    ///
    /// * Pops:   `0`
    /// * Pushes: `0`
    /// * Errors: `never`
    ///
    /// See https://www.lua.org/manual/5.4/manual.html#lua_isyieldable
    pub fn isYieldable(lua: *Lua) bool {
        return c.lua_isyieldable(@ptrCast(lua)) != 0;
    }

    /// Pushes the length of the value at the given `index` onto the stack
    /// Equivalent to the # operator in Lua and may
    /// trigger a metamethod for the "length" event. The result is pushed on the stack.
    ///
    /// Only implemented in Lua 5.2, 5.3, and 5.4
    ///
    /// * Pops:   `0`
    /// * Pushes: `1`
    /// * Errors: `other`
    ///
    /// See https://www.lua.org/manual/5.4/manual.html#lua_len
    pub fn len(lua: *Lua, index: i32) void {
        c.lua_len(@ptrCast(lua), index);
    }

    /// Returns true if the value at `index1` is smaller than the value at `index2`, following the
    /// semantics of the Lua `<` operator (that is, may call metamethods). Also returns false if any of the
    /// indices is non valid.
    ///
    /// Only implemented in Lua 5.1, LuaJIT, and Luau
    ///
    /// * Pops:   `0`
    /// * Pushes: `0`
    /// * Errors: `other`
    ///
    /// See https://www.lua.org/manual/5.4/manual.html#lua_lessthan
    pub fn lessThan(lua: *Lua, index1: i32, index2: i32) bool {
        return c.lua_lessthan(@ptrCast(lua), index1, index2) == 1;
    }

    fn load51(lua: *Lua, reader: CReaderFn, data: *anyopaque, chunk_name: [:0]const u8) !void {
        const ret = c.lua_load(@ptrCast(lua), reader, data, chunk_name.ptr);
        switch (ret) {
            StatusCode.ok => return,
            StatusCode.err_syntax => return error.LuaSyntax,
            StatusCode.err_memory => return error.OutOfMemory,
            else => unreachable,
        }
    }

    fn load52(lua: *Lua, reader: CReaderFn, data: *anyopaque, chunk_name: [:0]const u8, mode: Mode) !void {
        const mode_str = switch (mode) {
            .binary => "b",
            .text => "t",
            .binary_text => "bt",
        };
        const ret = c.lua_load(@ptrCast(lua), reader, data, chunk_name.ptr, mode_str.ptr);

        return switch (lang) {
            .lua54 => switch (ret) {
                StatusCode.ok => {},
                StatusCode.err_syntax => error.LuaSyntax,
                StatusCode.err_memory => error.OutOfMemory,
                // lua_load runs pcall, so can also return any result of a pcall error
                StatusCode.err_runtime => error.LuaRuntime,
                StatusCode.err_error => error.LuaMsgHandler,
                else => unreachable,
            },
            else => switch (ret) {
                StatusCode.ok => {},
                StatusCode.err_syntax => error.LuaSyntax,
                StatusCode.err_memory => error.OutOfMemory,
                // lua_load runs pcall, so can also return any result of a pcall error
                StatusCode.err_runtime => error.LuaRuntime,
                StatusCode.err_error => error.LuaMsgHandler,
                StatusCode.err_gcmm => error.LuaGCMetaMethod,
                else => unreachable,
            },
        };
    }

    /// Loads a Lua chunk without running it
    /// If there are no errors, pushes the compiled chunk on the top of the stack as a function
    /// See https://www.lua.org/manual/5.4/manual.html#lua_load
    pub const load = switch (lang) {
        .lua51, .luajit => load51,
        else => load52,
    };

    /// Creates a new empty table and pushes it onto the stack
    /// Equivalent to `Lua.createTable(0, 0)`
    ///
    /// * Pops:   `0`
    /// * Pushes: `1`
    /// * Errors: `other` (Lua 5.2)
    /// * Errors: `memory` (All other versions)
    ///
    /// See https://www.lua.org/manual/5.4/manual.html#lua_newtable
    pub fn newTable(lua: *Lua) void {
        c.lua_newtable(@as(*LuaState, @ptrCast(lua)));
    }

    /// Creates a new thread, pushes it on the stack, and returns a Lua state that represents the new thread
    /// The new thread shares the global environment but has a separate execution stack
    ///
    /// * Pops:   `0`
    /// * Pushes: `1`
    /// * Errors: `other` (Lua 5.2)
    /// * Errors: `memory` (All other versions)
    ///
    /// See https://www.lua.org/manual/5.4/manual.html#lua_newthread
    pub fn newThread(lua: *Lua) *Lua {
        return @ptrCast(c.lua_newthread(@ptrCast(lua)).?);
    }

    /// This function allocates a new userdata of the given type.
    /// Returns a pointer to the Lua-owned data
    /// See https://www.lua.org/manual/5.3/manual.html#lua_newuserdata
    fn newUserdata51(lua: *Lua, comptime T: type) *T {
        // safe to .? because this function throws a Lua error on out of memory
        // so the returned pointer should never be null
        const ptr = c.lua_newuserdata(@as(*LuaState, @ptrCast(lua)), @sizeOf(T)).?;
        return @ptrCast(@alignCast(ptr));
    }

    /// This function allocates a new userdata of the given type with user_values associated Lua values.
    /// Returns a pointer to the Lua-owned data
    /// See https://www.lua.org/manual/5.4/manual.html#lua_newuserdatauv
    fn newUserdata54(lua: *Lua, comptime T: type, user_values: i32) *T {
        // safe to .? because this function throws a Lua error on out of memory
        // so the returned pointer should never be null
        const ptr = c.lua_newuserdatauv(@ptrCast(lua), @sizeOf(T), user_values).?;
        return @ptrCast(@alignCast(ptr));
    }

    pub const newUserdata = switch (lang) {
        .lua54 => newUserdata54,
        else => newUserdata51,
    };

    /// This function creates and pushes a slice of full userdata onto the stack.
    /// Returns a slice to the Lua-owned data.
    /// See https://www.lua.org/manual/5.3/manual.html#lua_newuserdata
    fn newUserdataSlice51(lua: *Lua, comptime T: type, size: usize) []T {
        // safe to .? because this function throws a Lua error on out of memory
        const ptr = c.lua_newuserdata(@as(*LuaState, @ptrCast(lua)), @sizeOf(T) * size).?;
        return @as([*]T, @ptrCast(@alignCast(ptr)))[0..size];
    }

    /// This function creates and pushes a slice of full userdata onto the stack with user_values associated Lua values.
    /// Returns a slice to the Lua-owned data.
    /// See https://www.lua.org/manual/5.4/manual.html#lua_newuserdatauv
    fn newUserdataSlice54(lua: *Lua, comptime T: type, size: usize, user_values: i32) []T {
        // safe to .? because this function throws a Lua error on out of memory
        const ptr = c.lua_newuserdatauv(@ptrCast(lua), @sizeOf(T) * size, user_values).?;
        return @as([*]T, @ptrCast(@alignCast(ptr)))[0..size];
    }

    pub const newUserdataSlice = switch (lang) {
        .lua54 => newUserdataSlice54,
        else => newUserdataSlice51,
    };

    pub fn newUserdataTagged(lua: *Lua, comptime T: type, tag: i32) *T {
        const UTAG_PROXY = c.LUA_UTAG_LIMIT + 1; // not exposed in headers
        std.debug.assert((tag >= 0 and tag < c.LUA_UTAG_LIMIT) or tag == UTAG_PROXY); // Luau will do the same assert, this is easier to debug
        // safe to .? because this function throws a Lua error on out of memory
        // so the returned pointer should never be null
        const ptr = c.lua_newuserdatatagged(@ptrCast(lua), @sizeOf(T), tag).?;
        return @ptrCast(@alignCast(ptr));
    }

    /// Returns the tag of a userdata at the given index
    /// TODO: rename to getUserdataTag?
    pub fn userdataTag(lua: *Lua, index: i32) !i32 {
        const tag = c.lua_userdatatag(@ptrCast(lua), index);
        if (tag == -1) return error.LuaError;
        return tag;
    }

    /// This function allocates a new userdata of the given type with an associated
    /// destructor callback.
    ///
    /// Returns a pointer to the Lua-owned data
    ///
    /// Note: Luau doesn't support the usual Lua __gc metatable destructor.  Use this instead.
    pub fn newUserdataDtor(lua: *Lua, comptime T: type, dtor_fn: CUserdataDtorFn) *T {
        // safe to .? because this function throws a Lua error on out of memory
        // so the returned pointer should never be null
        const ptr = c.lua_newuserdatadtor(@ptrCast(lua), @sizeOf(T), @ptrCast(dtor_fn)).?;
        return @ptrCast(@alignCast(ptr));
    }

    /// Pops a key from the stack, and pushes a key–value pair from the table at the given `index`, the "next" pair after the
    /// given key. If there are no more elements in the table, then lua_next returns 0 and pushes nothing.
    ///
    /// While traversing a table, avoid calling `Lua.toString()` directly on a key, unless you know that the key is actually a
    /// string. Recall that `Lua.toString()` may change the value at the given `index`; this confuses the next call to `Lua.next()`.
    /// This function may raise an error if the given key is neither nil nor present in the table. See the Lua function `next()` for the
    /// caveats of modifying the table during its traversal.
    ///
    /// * Pops:   `1`
    /// * Pushes: `(2|0)`
    /// * Errors: `explained in text / on purpose`
    ///
    /// See https://www.lua.org/manual/5.4/manual.html#lua_next
    pub fn next(lua: *Lua, index: i32) bool {
        return c.lua_next(@ptrCast(lua), index) != 0;
    }

    /// Tries to convert a Lua float to a Lua integer; the float `n` must have an integral value. If that value is within the range of Lua integers, it is converted to an integer and assigned to *p. The macro results in a boolean indicating whether the conversion was successful. (Note that this range test can be tricky to do correctly without this macro, due to rounding.)
    ///
    /// Only available in Lua 5.4
    ///
    /// See https://www.lua.org/manual/5.4/manual.html#lua_numbertointeger
    pub fn numberToInteger(n: Number) !Integer {
        // translate-c failure
        // return c.lua_numbertointeger(n, i) != 0;
        const min_float: Number = @floatFromInt(min_integer);
        if (n >= min_float and n < -min_float) {
            return @intFromFloat(n);
        } else return error.LuaError;
    }

    /// Returns the "length" of the value at the given acceptable `index`:
    /// * for strings, this is the string length
    /// * for tables, this is the result of the length operator ('#')
    /// * for userdata, this is the size of the block of memory allocated for the userdata
    /// * for other values, it is 0.
    ///
    /// Only implemented in Lua 5.1, LuaJIT, and Luau
    ///
    /// * Pops:   `0`
    /// * Pushes: `0`
    /// * Errors: `never`
    ///
    /// See https://www.lua.org/manual/5.1/manual.html#lua_objlen
    pub fn objectLen(lua: *Lua, index: i32) switch (lang) {
        .luau => i32,
        else => usize,
    } {
        return c.lua_objlen(@ptrCast(lua), index);
    }

    pub const ProtectedCallArgs = struct {
        /// The number of args passed to the function from the stack
        args: i32 = 0,
        /// The number of results the function pushes to the stack upon returning
        results: i32 = 0,
        /// The stack index of a message handler (known as errfunc in some versions of Lua)
        msg_handler: i32 = 0,
    };

    /// Calls a function (or a callable object) in protected mode.
    /// Both `args.args` and `args.results` have the same meaning as in `Lua.call()`. If there are no errors during the call, `Lua.protectedCall()` behaves
    /// exactly like `Lua.call()`. However, if there is any error, `Lua.protectedCall()` catches it, pushes a single value on the stack (the
    /// error object), and returns an error code. Like `Lua.call()`, `Lua.protectedCall()` always removes the function and its arguments from
    /// the stack.
    ///
    /// If `args.msg_handler` is 0, then the error object returned on the stack is exactly the original error object. Otherwise, `args.msg_handler` is the
    /// stack index of a message handler. (This index cannot be a pseudo-index.) In case of runtime errors, this handler will
    /// be called with the error object and its return value will be the object returned on the stack by `Lua.protectedCall()`.
    /// Typically, the message handler is used to add more debug information to the error object, such as a stack traceback.
    /// Such information cannot be gathered after the return of `Lua.protectedCall()`, since by then the stack has unwound.
    ///
    /// * Pops:   `(args.args + 1)`
    /// * Pushes: `(args.results|1)`
    /// * Errors: `never`
    ///
    /// See https://www.lua.org/manual/5.4/manual.html#lua_pcallk
    pub fn protectedCall(lua: *Lua, args: ProtectedCallArgs) !void {
        const ret = switch (lang) {
            .lua51, .luajit, .luau => c.lua_pcall(@ptrCast(lua), args.args, args.results, args.msg_handler),
            else => c.lua_pcallk(@ptrCast(lua), args.args, args.results, args.msg_handler, 0, null),
        };

        return switch (lang) {
            .lua54 => switch (ret) {
                StatusCode.ok => return,
                StatusCode.err_runtime => return error.LuaRuntime,
                StatusCode.err_memory => return error.OutOfMemory,
                StatusCode.err_error => return error.LuaMsgHandler,
                else => unreachable,
            },
            .lua52, .lua53 => switch (ret) {
                StatusCode.ok => return,
                StatusCode.err_runtime => return error.LuaRuntime,
                StatusCode.err_memory => return error.OutOfMemory,
                StatusCode.err_error => return error.LuaMsgHandler,
                StatusCode.err_gcmm => return error.LuaGCMetaMethod,
                else => unreachable,
            },
            else => switch (ret) {
                StatusCode.ok => return,
                StatusCode.err_runtime => return error.LuaRuntime,
                StatusCode.err_memory => return error.OutOfMemory,
                StatusCode.err_error => return error.LuaMsgHandler,
                else => unreachable,
            },
        };
    }

    pub const ProtectedCallContArgs = struct {
        /// The number of args passed to the function from the stack
        args: i32 = 0,
        /// The number of results the function pushes to the stack upon returning
        results: i32 = 0,
        /// The stack index of a message handler (known as errfunc in some versions of Lua)
        msg_handler: i32 = 0,
        /// Context value passed to the continuation function
        ctx: switch (lang) {
            .lua52 => i32,
            .lua53, .lua54 => Context,
            else => void,
        },
        /// The continuation function
        k: switch (lang) {
            .lua52 => CFn,
            .lua53, .lua54 => CContFn,
            else => void,
        },
    };

    /// This function behaves exactly like `Lua.protectedCall()`, except that it allows the called function to yield
    ///
    /// * Pops:   `(nargs + 1)`
    /// * Pushes: `(nresults|1)`
    /// * Errors: `never`
    ///
    /// See https://www.lua.org/manual/5.4/manual.html#lua_pcallk
    pub fn protectedCallCont(lua: *Lua, args: ProtectedCallContArgs) !void {
        const ret = switch (lang) {
            .lua51, .luajit, .luau => c.lua_pcall(@ptrCast(lua), args.args, args.results, args.msg_handler),
            else => c.lua_pcallk(@ptrCast(lua), args.args, args.results, args.msg_handler, 0, null),
        };

        return switch (lang) {
            .lua54 => switch (ret) {
                StatusCode.ok => return,
                StatusCode.err_runtime => return error.LuaRuntime,
                StatusCode.err_memory => return error.OutOfMemory,
                StatusCode.err_error => return error.LuaMsgHandler,
                else => unreachable,
            },
            .lua52, .lua53 => switch (ret) {
                StatusCode.ok => return,
                StatusCode.err_runtime => return error.LuaRuntime,
                StatusCode.err_memory => return error.OutOfMemory,
                StatusCode.err_error => return error.LuaMsgHandler,
                StatusCode.err_gcmm => return error.LuaGCMetaMethod,
                else => unreachable,
            },
            else => @compileError("Only implemented in Lua 5.2, 5.3, and 5.4"),
        };
    }

    /// Pops `n` elements from the top of the stack
    ///
    /// * Pops:   `n`
    /// * Pushes: `0`
    /// * Errors: `never`
    ///
    /// See https://www.lua.org/manual/5.4/manual.html#lua_pop
    pub fn pop(lua: *Lua, n: i32) void {
        lua.setTop(-n - 1);
    }

    /// Pushes a boolean value with value `b` onto the stack
    ///
    /// * Pops:   `0`
    /// * Pushes: `1`
    /// * Errors: `never`
    ///
    /// See https://www.lua.org/manual/5.4/manual.html#lua_pushboolean
    pub fn pushBoolean(lua: *Lua, b: bool) void {
        c.lua_pushboolean(@ptrCast(lua), @intFromBool(b));
    }

    /// Pushes a new C closure onto the stack. This function receives a pointer to a C function and pushes onto the stack a Lua
    /// value of type function that, when called, invokes the corresponding C function. The parameter `n` tells how many upvalues
    /// this function will have.
    ///
    /// Any function to be callable by Lua must follow the correct protocol to receive its parameters and return its results.
    ///
    ///
    /// When a C function is created, it is possible to associate some values with it, the so called upvalues; these upvalues
    /// are then accessible to the function whenever it is called. This association is called a C closure. To create
    /// a C closure, first the initial values for its upvalues must be pushed onto the stack. (When there are multiple
    /// upvalues, the first value is pushed first.) Then `Lua.pushClosure()` is called to create and push the C function onto the
    /// stack, with the argument `n` telling how many values will be associated with the function. `Lua.pushClosure()` also pops
    /// these values from the stack.
    /// The maximum value for `n` is 255.
    ///
    /// When `n` is zero, this function creates a light C function, which is just a pointer to the C function. In that case, it
    /// never raises a memory error.
    ///
    /// * Pops:   `n`
    /// * Pushes: `1`
    /// * Errors: `other` (Lua 5.2)
    /// * Errors: `memory` (All other versions)
    ///
    /// See https://www.lua.org/manual/5.4/manual.html#lua_pushcclosure
    pub fn pushClosure(lua: *Lua, c_fn: CFn, n: i32) void {
        switch (lang) {
            .luau => c.lua_pushcclosurek(@ptrCast(lua), c_fn, "ZigFn", n, null),
            else => c.lua_pushcclosure(@ptrCast(lua), c_fn, n),
        }
    }

    /// Pushes a new Closure onto the stack with a debugname. See `Lua.pushClosure()` for full details.
    ///
    /// Only available in Luau
    ///
    /// See https://www.lua.org/manual/5.4/manual.html#lua_pushcclosure
    pub fn pushClosureNamed(lua: *Lua, c_fn: CFn, debugname: [:0]const u8, n: i32) void {
        c.lua_pushcclosurek(@ptrCast(lua), c_fn, debugname, n, null);
    }

    /// Pushes a new function onto the stack. Equivalent to `Lua.pushClosure()` with no upvalues.
    ///
    /// * Pops:   `0`
    /// * Pushes: `1`
    /// * Errors: `never`
    ///
    /// See https://www.lua.org/manual/5.4/manual.html#lua_pushcfunction
    pub fn pushFunction(lua: *Lua, c_fn: CFn) void {
        switch (lang) {
            .luau => c.lua_pushcclosurek(@ptrCast(lua), c_fn, "ZigFn", 0, null),
            else => c.lua_pushcfunction(@as(*LuaState, @ptrCast(lua)), c_fn),
        }
    }

    /// Pushes a new function onto the stack with a debugname. See `Lua.pushFunction()` for full details.
    ///
    /// Only available in Luau
    ///
    /// See https://www.lua.org/manual/5.4/manual.html#lua_pushcfunction
    pub fn pushFunctionNamed(lua: *Lua, c_fn: CFn, debugname: [:0]const u8) void {
        c.lua_pushcclosurek(@ptrCast(lua), c_fn, debugname, 0, null);
    }

    /// Pushes onto the stack a formatted string and returns a pointer to this string. It is similar to the ISO C
    /// function `sprintf`, but has two important differences. First, you do not have to allocate space for the result; the
    /// result is a Lua string and Lua takes care of memory allocation (and deallocation, through garbage collection). Second,
    /// the conversion specifiers are quite restricted. There are no flags, widths, or precisions. The conversion specifiers
    /// can only be:
    /// * `%%` inserts the character `%`
    /// * `%s` inserts a zero-terminated string, with no size restrictions
    /// * `%f` inserts a lua_Number
    /// * `%I` inserts a lua_Integer (Only in Lua 5.3 and 5.4)
    /// * `%p` inserts a pointer
    /// * `%d` inserts an int
    /// * `%c` inserts an int as a one-byte character
    /// * `%U` inserts a long int as a UTF-8 byte sequence (Only in Lua 5.3 and 5.4)
    ///
    /// This function may raise errors due to memory overflow or an invalid conversion specifier.
    ///
    /// * Pops:   `0`
    /// * Pushes: `1`
    /// * Errors: `explained in text / on purpose`
    ///
    /// See https://www.lua.org/manual/5.4/manual.html#lua_pushfstring
    pub fn pushFString(lua: *Lua, fmt: [:0]const u8, args: anytype) [:0]const u8 {
        const ptr = @call(
            .auto,
            if (lang == .luau) c.lua_pushfstringL else c.lua_pushfstring,
            .{ @as(*LuaState, @ptrCast(lua)), fmt.ptr } ++ args,
        );
        const l = lua.rawLen(-1);
        return ptr[0..l :0];
    }

    /// Pushes the global environment onto the stack
    ///
    /// Only implemented in Lua 5.2, 5.3 and 5.4
    ///
    /// * Pops:   `0`
    /// * Pushes: `1`
    /// * Errors: `never`
    ///
    /// See https://www.lua.org/manual/5.4/manual.html#lua_pushglobaltable
    pub fn pushGlobalTable(lua: *Lua) void {
        // lua_pushglobaltable is a macro and c-translate assumes it returns opaque
        // so just reimplement the macro here
        // c.lua_pushglobaltable(@ptrCast(lua));
        _ = lua.rawGetIndex(registry_index, ridx_globals);
    }

    /// Pushes an integer with value `n` onto the stack
    ///
    /// * Pops:   `0`
    /// * Pushes: `1`
    /// * Errors: `never`
    ///
    /// See https://www.lua.org/manual/5.4/manual.html#lua_pushinteger
    pub fn pushInteger(lua: *Lua, n: Integer) void {
        c.lua_pushinteger(@ptrCast(lua), n);
    }

    /// Pushes a light userdata onto the stack.
    ///
    /// Userdata represent C values in Lua. A light userdata represents a pointer, an `*anyopaque`. It is a value (like a number): you
    /// do not create it, it has no individual metatable, and it is not collected (as it was never created). A light userdata
    /// is equal to "any" light userdata with the same memory address.
    ///
    /// * Pops:   `0`
    /// * Pushes: `1`
    /// * Errors: `never`
    ///
    /// See https://www.lua.org/manual/5.4/manual.html#lua_pushlightuserdata
    pub fn pushLightUserdata(lua: *Lua, ptr: *anyopaque) void {
        c.lua_pushlightuserdata(@as(*LuaState, @ptrCast(lua)), ptr);
    }

    /// Pushes the string pointed to by `str` onto the stack. Lua will make or reuse an internal copy of the given
    /// string, so the memory at `str` can be freed or reused immediately after the function returns. The string can contain any
    /// binary data, including embedded zeros.
    ///
    /// Returns a slice that points to the internal Lua copy of the string
    ///
    /// * Pops:   `0`
    /// * Pushes: `1`
    /// * Errors: `other` (Lua 5.2)
    /// * Errors: `memory` (All other versions)
    ///
    /// See https://www.lua.org/manual/5.4/manual.html#lua_pushlstring
    pub fn pushString(lua: *Lua, str: []const u8) [:0]const u8 {
        switch (lang) {
            .lua51, .luajit, .luau => {
                c.lua_pushlstring(@ptrCast(lua), str.ptr, str.len);
                return lua.toString(-1) catch unreachable;
            },
            else => return c.lua_pushlstring(@ptrCast(lua), str.ptr, str.len)[0..str.len :0],
        }
    }

    /// Pushes a nil value onto the stack
    ///
    /// * Pops:   `0`
    /// * Pushes: `1`
    /// * Errors: `never`
    ///
    /// See https://www.lua.org/manual/5.4/manual.html#lua_pushnil
    pub fn pushNil(lua: *Lua) void {
        c.lua_pushnil(@ptrCast(lua));
    }

    /// Pushes a float with value `n` onto the stack
    ///
    /// * Pops:   `0`
    /// * Pushes: `1`
    /// * Errors: `never`
    ///
    /// See https://www.lua.org/manual/5.4/manual.html#lua_pushnumber
    pub fn pushNumber(lua: *Lua, n: Number) void {
        c.lua_pushnumber(@ptrCast(lua), n);
    }

    /// Pushes the zero-terminated string pointed to by `str` onto the stack. Lua will make or reuse an internal copy of the given
    /// string, so the memory at `str` can be freed or reused immediately after the function returns.
    ///
    /// Returns a slice that points to the internal Lua copy of the string.
    ///
    /// * Pops:   `0`
    /// * Pushes: `1`
    /// * Errors: `other` (Lua 5.2)
    /// * Errors: `memory` (All other versions)
    ///
    /// See https://www.lua.org/manual/5.4/manual.html#lua_pushstring
    pub fn pushStringZ(lua: *Lua, str: [:0]const u8) [:0]const u8 {
        switch (lang) {
            .lua51, .luajit, .luau => {
                c.lua_pushstring(@ptrCast(lua), str.ptr);
                return lua.toString(-1) catch unreachable;
            },
            else => return c.lua_pushstring(@ptrCast(lua), str.ptr)[0..str.len :0],
        }
    }

    /// Pushes the thread represented by `lua` onto the stack. Returns true if this thread is the main thread of its state.
    ///
    /// Can be called as `Lua.pushThread(thread) to push another thread's state.`
    ///
    /// * Pops:   `0`
    /// * Pushes: `1`
    /// * Errors: `never`
    ///
    /// See https://www.lua.org/manual/5.4/manual.html#lua_pushthread
    pub fn pushThread(lua: *Lua) bool {
        return c.lua_pushthread(@ptrCast(lua)) != 0;
    }

    /// Pushes a number with value `n` onto the stack
    ///
    /// Only available in Lua 5.2
    ///
    /// * Pops:   `0`
    /// * Pushes: `1`
    /// * Errors: `never`
    ///
    /// See https://www.lua.org/manual/5.2/manual.html#lua_pushunsigned
    pub fn pushUnsigned(lua: *Lua, n: Unsigned) void {
        return c.lua_pushunsigned(@ptrCast(lua), n);
    }

    /// Pushes a copy of the element at the given index onto the stack
    ///
    /// * Pops:   `0`
    /// * Pushes: `1`
    /// * Errors: `never`
    ///
    /// See https://www.lua.org/manual/5.4/manual.html#lua_pushvalue
    pub fn pushValue(lua: *Lua, index: i32) void {
        c.lua_pushvalue(@ptrCast(lua), index);
    }

    fn pushVector3(lua: *Lua, x: f32, y: f32, z: f32) void {
        c.lua_pushvector(@ptrCast(lua), x, y, z);
    }

    fn pushVector4(lua: *Lua, x: f32, y: f32, z: f32, w: f32) void {
        c.lua_pushvector(@ptrCast(lua), x, y, z, w);
    }

    /// Pushes a floating point 3-vector (or 4-vector if configured) `v` onto the stack
    ///
    /// Only available in Luau
    pub const pushVector = if (luau_vector_size == 3) pushVector3 else pushVector4;

    /// Returns true if the two values in indices `index1` and `index2` are primitively equal
    /// (that is, equal without calling the `__eq` metamethod). Otherwise returns false.
    /// Also returns false if any of the indices are not valid.
    ///
    /// * Pops:   `0`
    /// * Pushes: `0`
    /// * Errors: `never`
    ///
    /// See https://www.lua.org/manual/5.4/manual.html#lua_rawequal
    /// TODO: should this be rename to equalRaw?
    pub fn rawEqual(lua: *Lua, index1: i32, index2: i32) bool {
        return c.lua_rawequal(@ptrCast(lua), index1, index2) != 0;
    }

    /// Similar to `Lua.getTable()` but does a raw access (without metamethods).
    ///
    /// Returns the type of the pushed value.
    ///
    /// * Pops:   `1`
    /// * Pushes: `1`
    /// * Errors: `never`
    ///
    /// See https://www.lua.org/manual/5.4/manual.html#lua_rawget
    /// TODO: should this be renamed to getTableRaw (seems more logical)?
    pub fn rawGetTable(lua: *Lua, index: i32) LuaType {
        switch (lang) {
            .lua53, .lua54, .luau => return @enumFromInt(c.lua_rawget(@ptrCast(lua), index)),
            else => {
                c.lua_rawget(@ptrCast(lua), index);
                return lua.typeOf(-1);
            },
        }
    }

    const RawGetIndexNType = switch (lang) {
        .lua51, .lua52, .luajit, .luau => i32,
        else => Integer,
    };

    /// Pushes onto the stack the value t[n], where `t` is the table at the given `index`
    /// The access is raw, that is, it does not use the `__index` metavalue.
    ///
    /// Returns the `LuaType` of the pushed value
    ///
    /// * Pops:   `0`
    /// * Pushes: `1`
    /// * Errors: `never`
    ///
    /// See https://www.lua.org/manual/5.4/manual.html#lua_rawgeti
    pub fn rawGetIndex(lua: *Lua, index: i32, n: RawGetIndexNType) LuaType {
        switch (lang) {
            .lua53, .lua54, .luau => return @enumFromInt(c.lua_rawgeti(@ptrCast(lua), index, n)),
            else => {
                c.lua_rawgeti(@ptrCast(lua), index, n);
                return lua.typeOf(-1);
            },
        }
    }

    /// Pushes onto the stack the value `t[k]`, where `t` is the table at the given `index` and `k` is the pointer `p` represented as a
    /// light userdata.
    ///
    /// Not available in Lua 5.1, LuaJIT, or Luau
    ///
    /// * Pops:   `0`
    /// * Pushes: `1`
    /// * Errors: `never`
    ///
    /// See https://www.lua.org/manual/5.4/manual.html#lua_rawgetp
    pub fn rawGetPtr(lua: *Lua, index: i32, p: *const anyopaque) LuaType {
        switch (lang) {
            .lua53, .lua54 => return @enumFromInt(c.lua_rawgetp(@ptrCast(lua), index, p)),
            else => {
                c.lua_rawgetp(@ptrCast(lua), index, p);
                return lua.typeOf(-1);
            },
        }
    }

    /// Returns the raw "length" of the value at the given index:
    /// * for strings, this is the string length
    /// * for tables, this is the result of the length operator ('#') with no metamethods
    /// * for userdata, this is the size of the block of memory allocated for the userdata
    /// * For other values, this call returns 0.
    ///
    /// Not available in Lua 5.1, LuaJIT or Luau
    ///
    /// * Pops:   `0`
    /// * Pushes: `0`
    /// * Errors: `never`
    ///
    /// See https://www.lua.org/manual/5.4/manual.html#lua_rawlen
    pub fn rawLen(lua: *Lua, index: i32) usize {
        switch (lang) {
<<<<<<< HEAD
            .lua51, .luajit, .luau => return @intCast(c.lua_objlen(@ptrCast(lua), index)),
=======
            .lua51, .luau, .luajit => return @intCast(c.lua_objlen(@ptrCast(lua), index)),
>>>>>>> 267a6270
            else => return @intCast(c.lua_rawlen(@ptrCast(lua), index)),
        }
    }

    /// Similar to `Lua.setTable()` but does a raw assignment (without metamethods)
    ///
    /// * Pops:   `2`
    /// * Pushes: `0`
    /// * Errors: `memory`
    ///
    /// See https://www.lua.org/manual/5.4/manual.html#lua_rawset
    pub fn rawSetTable(lua: *Lua, index: i32) void {
        c.lua_rawset(@ptrCast(lua), index);
    }

    const RawSetIndexIType = switch (lang) {
        .lua51, .lua52, .luajit, .luau => i32,
        else => Integer,
    };

    /// Does the equivalent of `t[i] = v`, where `t` is the table at the given `index` and `v` is the value on the top of the stack.
    /// This function pops the value from the stack. The assignment is raw, that is, it does not use the `__newindex` metavalue.
    ///
    /// * Pops:   `1`
    /// * Pushes: `0`
    /// * Errors: `memory`
    ///
    /// See https://www.lua.org/manual/5.4/manual.html#lua_rawseti
    pub fn rawSetIndex(lua: *Lua, index: i32, i: RawSetIndexIType) void {
        c.lua_rawseti(@ptrCast(lua), index, i);
    }

    /// Does the equivalent of `t[p] = v`, where `t` is the table at the given `index`, `p` is encoded as a light userdata, and `v` is
    /// the value on the top of the stack.
    ///
    /// This function pops the value from the stack. The assignment is raw, that is, it does not use the `__newindex` metavalue.
    ///
    /// Not available in Lua 5.1, LuaJIT or Luau
    ///
    /// * Pops:   `1`
    /// * Pushes: `0`
    /// * Errors: `memory`
    ///
    /// See https://www.lua.org/manual/5.4/manual.html#lua_rawsetp
    pub fn rawSetPtr(lua: *Lua, index: i32, p: *const anyopaque) void {
        c.lua_rawsetp(@ptrCast(lua), index, p);
    }

    /// Sets the C function `f` as the new value of global `name`
    ///
    /// * Pops:   `0`
    /// * Pushes: `0`
    /// * Errors: `other`
    ///
    /// See https://www.lua.org/manual/5.4/manual.html#lua_register
    pub fn register(lua: *Lua, name: [:0]const u8, f: CFn) void {
        switch (lang) {
            .luau => {
                lua.pushFunction(f);
                lua.setGlobal(name);
            },
            else => c.lua_register(@as(*LuaState, @ptrCast(lua)), name.ptr, f),
        }
    }

    /// Removes the element at the given valid `index` shifting down elements to fill the gap.
    /// This function cannot be called with a pseudo-index, because a pseudo-index is not an actual stack position.
    ///
    /// * Pops:   `1`
    /// * Pushes: `0`
    /// * Errors: `never`
    ///
    /// See https://www.lua.org/manual/5.4/manual.html#lua_remove
    pub fn remove(lua: *Lua, index: i32) void {
        c.lua_remove(@as(*LuaState, @ptrCast(lua)), index);
    }

    /// Moves the top element into the given valid `index` without shifting any elements,
    /// then pops the top element
    ///
    /// * Pops:   `1`
    /// * Pushes: `0`
    /// * Errors: `never`
    ///
    /// See https://www.lua.org/manual/5.4/manual.html#lua_replace
    pub fn replace(lua: *Lua, index: i32) void {
        c.lua_replace(@as(*LuaState, @ptrCast(lua)), index);
    }

    pub fn resumeThread51(lua: *Lua, num_args: i32) !ResumeStatus {
        const thread_status = c.lua_resume(@ptrCast(lua), num_args);
        switch (thread_status) {
            StatusCode.err_runtime => return error.LuaRuntime,
            StatusCode.err_memory => return error.OutOfMemory,
            StatusCode.err_error => return error.LuaMsgHandler,
            else => return @enumFromInt(thread_status),
        }
    }

    /// Starts and resumes a coroutine in the given thread
    /// See https://www.lua.org/manual/5.3/manual.html#lua_resume
    fn resumeThread52(lua: *Lua, from: ?*Lua, num_args: i32) !ResumeStatus {
        const from_state: ?*LuaState = if (from) |from_val| @ptrCast(from_val) else null;
        const thread_status = c.lua_resume(@ptrCast(lua), from_state, num_args);
        switch (thread_status) {
            StatusCode.err_runtime => return error.LuaRuntime,
            StatusCode.err_memory => return error.OutOfMemory,
            StatusCode.err_error => return error.LuaMsgHandler,
            StatusCode.err_gcmm => return error.LuaGCMetaMethod,
            else => return @enumFromInt(thread_status),
        }
    }

    /// Starts and resumes a coroutine in the given thread
    /// See https://www.lua.org/manual/5.4/manual.html#lua_resume
    fn resumeThread54(lua: *Lua, from: ?*Lua, num_args: i32, num_results: *i32) !ResumeStatus {
        const from_state: ?*LuaState = if (from) |from_val| @ptrCast(from_val) else null;
        const thread_status = c.lua_resume(@ptrCast(lua), from_state, num_args, num_results);
        switch (thread_status) {
            StatusCode.err_runtime => return error.LuaRuntime,
            StatusCode.err_memory => return error.OutOfMemory,
            StatusCode.err_error => return error.LuaMsgHandler,
            else => return @enumFromInt(thread_status),
        }
    }

    pub fn resumeThreadLuau(lua: *Lua, from: ?*Lua, num_args: i32) !ResumeStatus {
        const from_state: ?*LuaState = if (from) |from_val| @ptrCast(from_val) else null;
        const thread_status = c.lua_resume(@ptrCast(lua), from_state, num_args);
        switch (thread_status) {
            StatusCode.err_runtime => return error.LuaRuntime,
            StatusCode.err_memory => return error.OutOfMemory,
            StatusCode.err_error => return error.LuaMsgHandler,
            else => return @enumFromInt(thread_status),
        }
    }

    pub const resumeThread = switch (lang) {
        .lua51, .luajit => resumeThread51,
        .lua52, .lua53 => resumeThread52,
        .lua54 => resumeThread54,
        .luau => resumeThreadLuau,
    };

    /// Rotates the stack elements between the valid index `index` and the top of the stack. The elements are rotated `n` positions
    /// in the direction of the top, for a positive `n`, or `-n` positions in the direction of the bottom, for a negative `n`. The
    /// absolute value of `n` must not be greater than the size of the slice being rotated. This function cannot be called with a
    /// pseudo-index, because a pseudo-index is not an actual stack position.
    ///
    /// Only available in Lua 5.3 and 5.4
    ///
    /// * Pops:   `0`
    /// * Pushes: `0`
    /// * Errors: `never`
    ///
    /// See https://www.lua.org/manual/5.4/manual.html#lua_rotate
    pub fn rotate(lua: *Lua, index: i32, n: i32) void {
        c.lua_rotate(@ptrCast(lua), index, n);
    }

    /// Pops a table from the stack and sets it as the new environment for the value at the
    /// given `index`. Returns an error if the value at that index is not a function or thread or userdata.
    ///
    /// Only implemented in Lua 5.1 and Luau
    ///
    /// * Pops:   `1`
    /// * Pushes: `0`
    /// * Errors: `never`
    ///
    /// See https://www.lua.org/manual/5.1/manual.html#lua_setfenv
    pub fn setFnEnvironment(lua: *Lua, index: i32) !void {
        if (c.lua_setfenv(@ptrCast(lua), index) == 0) return error.LuaError;
    }

    /// Does the equivalent to `t[k] = v` where `t` is the value at the given `index`
    /// and `v` is the value on the top of the stack
    ///
    /// This function pops the value from the stack. As in Lua, this function may trigger a metamethod for the `__newindex` event
    ///
    /// * Pops:   `1`
    /// * Pushes: `0`
    /// * Errors: `other`
    ///
    /// See https://www.lua.org/manual/5.4/manual.html#lua_setfield
    pub fn setField(lua: *Lua, index: i32, k: [:0]const u8) void {
        c.lua_setfield(@ptrCast(lua), index, k.ptr);
    }

    /// Pops a value from the stack and sets it as the new value of global `name`
    ///
    /// * Pops:   `1`
    /// * Pushes: `0`
    /// * Errors: `other`
    ///
    /// See https://www.lua.org/manual/5.4/manual.html#lua_setglobal
    pub fn setGlobal(lua: *Lua, name: [:0]const u8) void {
        c.lua_setglobal(@as(*LuaState, @ptrCast(lua)), name.ptr);
    }

    /// Does the equivalent to `t[n] = v` where `t` is the value at the given `index`
    /// and `v` is the value on the top of the stack. Pops the value from the stack
    ///
    /// As in Lua, this function may trigger a metamethod for the `__newindex` event
    ///
    /// Only implemented in Lua 5.3 and 5.4
    ///
    /// * Pops:   `1`
    /// * Pushes: `0`
    /// * Errors: `other`
    ///
    /// See https://www.lua.org/manual/5.4/manual.html#lua_seti
    pub fn setIndex(lua: *Lua, index: i32, n: Integer) void {
        c.lua_seti(@ptrCast(lua), index, n);
    }

    /// Pops a value from the stack and sets it as the user value associated to
    /// the full userdata at the given index
    /// Returns an error if the userdata does not have that value
    /// See https://www.lua.org/manual/5.3/manual.html#lua_setuservalue
    fn setUserValue52(lua: *Lua, index: i32) !void {
        c.lua_setuservalue(@ptrCast(lua), index);
    }

    /// Pops a value from the stack and sets it as the new `n`th user value associated to
    /// the full userdata at the given index
    /// Returns an error if the userdata does not have that value
    /// See https://www.lua.org/manual/5.4/manual.html#lua_setiuservalue
    fn setUserValue54(lua: *Lua, index: i32, n: i32) !void {
        if (c.lua_setiuservalue(@ptrCast(lua), index, n) == 0) return error.LuaError;
    }

    pub const setUserValue = switch (lang) {
        .lua54 => setUserValue54,
        else => setUserValue52,
    };

    /// Pops a table or nil from the stack and sets that value as the new metatable for the
    /// value at the given `index`
    ///
    /// * Pops:   `1`
    /// * Pushes: `0`
    /// * Errors: `never`
    ///
    /// See https://www.lua.org/manual/5.4/manual.html#lua_setmetatable
    pub fn setMetatable(lua: *Lua, index: i32) void {
        // lua_setmetatable always returns 1 so is safe to ignore
        _ = c.lua_setmetatable(@ptrCast(lua), index);
    }

    /// Does the equivalent to `t[k] = v`, where `t` is the value at the given `index`, `v` is the value on the top of the stack, and `k`
    /// is the value just below the top.
    ///
    /// This function pops both the key and the value from the stack. As in Lua, this function may trigger a metamethod for the
    /// `__newindex` event
    ///
    /// * Pops:   `2`
    /// * Pushes: `0`
    /// * Errors: `other`
    ///
    /// See https://www.lua.org/manual/5.4/manual.html#lua_settable
    pub fn setTable(lua: *Lua, index: i32) void {
        c.lua_settable(@ptrCast(lua), index);
    }

    /// Accepts any `index`, or 0, and sets the stack top to this `index`. If the new top is greater than the old one, then the new
    /// elements are filled with nil. If index is 0, then all stack elements are removed.
    ///
    /// In Lua 5.4 this function can run arbitrary code when removing an index marked as to-be-closed from the stack.
    ///
    /// * Pops:   `?`
    /// * Pushes: `?`
    /// * Errors: `never`
    /// * Errors: `other` (Lua 5.4)
    ///
    /// See https://www.lua.org/manual/5.4/manual.html#lua_settop
    pub fn setTop(lua: *Lua, index: i32) void {
        c.lua_settop(@ptrCast(lua), index);
    }

    /// Set userdata tag at the given index
    ///
    /// Only available in Luau
    pub fn setUserdataTag(lua: *Lua, index: i32, tag: i32) void {
        std.debug.assert((tag >= 0 and tag < c.LUA_UTAG_LIMIT)); // Luau will do the same assert, this is easier to debug
        c.lua_setuserdatatag(@ptrCast(lua), index, tag);
    }

    /// Sets the warning function to be used by Lua to emit warnings
    /// The `data` parameter sets the value `data` passed to the warning function
    ///
    /// Only available in Lua 5.4
    ///
    /// * Pops:   `0`
    /// * Pushes: `0`
    /// * Errors: `never`
    ///
    /// See https://www.lua.org/manual/5.4/manual.html#lua_setwarnf
    pub fn setWarnF(lua: *Lua, warn_fn: CWarnFn, data: ?*anyopaque) void {
        c.lua_setwarnf(@ptrCast(lua), warn_fn, data);
    }

    /// Returns the status of this thread
    ///
    /// * Pops:   `0`
    /// * Pushes: `0`
    /// * Errors: `never`
    ///
    /// See https://www.lua.org/manual/5.4/manual.html#lua_status
    pub fn status(lua: *Lua) Status {
        return @enumFromInt(c.lua_status(@ptrCast(lua)));
    }

    /// Converts the zero-terminated string `str` to a number, pushes that number onto the stack,
    /// Returns an error if conversion failed
    ///
    /// Only available in Lua 5.3 and 5.4
    ///
    /// * Pops:   `0`
    /// * Pushes: `1`
    /// * Errors: `never`
    ///
    /// See https://www.lua.org/manual/5.4/manual.html#lua_stringtonumber
    pub fn stringToNumber(lua: *Lua, str: [:0]const u8) !void {
        const size = c.lua_stringtonumber(@ptrCast(lua), str.ptr);
        if (size == 0) return error.LuaError;
    }

    /// Converts the Lua value at the given index to a Zig boolean value. Like all tests in Lua, `Lua.toBoolean()` returns
    /// true for any Lua value different from false and nil; otherwise it returns false. (If you want to accept only actual
    /// boolean values, use `Lua.isBoolean()` to test the value's type.)
    ///
    /// * Pops:   `0`
    /// * Pushes: `0`
    /// * Errors: `never`
    ///
    /// See https://www.lua.org/manual/5.4/manual.html#lua_toboolean
    pub fn toBoolean(lua: *Lua, index: i32) bool {
        return c.lua_toboolean(@ptrCast(lua), index) != 0;
    }

    /// Converts a value at the given `index` into a CFn
    /// Returns an error if the value is not a CFn
    ///
    /// * Pops:   `0`
    /// * Pushes: `0`
    /// * Errors: `never`
    ///
    /// See https://www.lua.org/manual/5.4/manual.html#lua_tocfunction
    pub fn toCFunction(lua: *Lua, index: i32) !CFn {
        return c.lua_tocfunction(@ptrCast(lua), index) orelse return error.LuaError;
    }

    /// Marks the given index in the stack as a to-be-closed slot
    ///
    /// Like a to-be-closed variable in Lua, the value
    /// at that slot in the stack will be closed when it goes out of scope. Here, in the context of a C function, to go out of
    /// scope means that the running function returns to Lua, or there is an error, or the slot is removed from the stack
    /// through `Lua.setTop()` or `Lua.pop()`, or there is a call to `Lua.closeSlot()`. A slot marked as to-be-closed should not be removed
    /// from the stack by any other function in the API except `Lua.setTop()` or `Lua.pop()`, unless previously deactivated by
    /// `Lua.closeSlot()`.
    ///
    /// This function should not be called for an index that is equal to or below an active to-be-closed slot.
    ///
    /// Note that, both in case of errors and of a regular return, by the time the `__close` metamethod runs, the C stack was
    /// already unwound, so that any automatic C variable declared in the calling function (e.g., a buffer) will be out of
    /// scope.
    ///
    /// Only available in Lua 5.4
    ///
    /// * Pops:   `0`
    /// * Pushes: `0`
    /// * Errors: `memory`
    ///
    /// See https://www.lua.org/manual/5.4/manual.html#lua_toclose
    pub fn toClose(lua: *Lua, index: i32) void {
        c.lua_toclose(@ptrCast(lua), index);
    }

    /// Converts the Lua value at the given `index` to a signed integer
    /// The Lua value must be an integer, or a number, or a string convertible to an integer
    /// Returns an error if the conversion failed
    ///
    /// * Pops:   `0`
    /// * Pushes: `0`
    /// * Errors: `never`
    ///
    /// See https://www.lua.org/manual/5.4/manual.html#lua_tointeger'
    pub fn toInteger(lua: *Lua, index: i32) !Integer {
        switch (lang) {
            .lua51 => {
                const result = c.lua_tointeger(@ptrCast(lua), index);
                if (result == 0 and !lua.isNumber(index)) return error.LuaError;
                return result;
            },
            else => {
                var success: c_int = undefined;
                const result = c.lua_tointegerx(@ptrCast(lua), index, &success);
                if (success == 0) return error.LuaError;
                return result;
            },
        }
    }

    /// Converts the Lua value at the given `index` to a float
    /// The Lua value must be a number or a string convertible to a number
    /// Returns an error if the conversion failed
    ///
    /// * Pops:   `0`
    /// * Pushes: `0`
    /// * Errors: `never`
    ///
    /// See https://www.lua.org/manual/5.4/manual.html#lua_tonumber
    pub fn toNumber(lua: *Lua, index: i32) !Number {
        switch (lang) {
            .lua51 => {
                const result = c.lua_tonumber(@ptrCast(lua), index);
                if (result == 0 and !lua.isNumber(index)) return error.LuaError;
                return result;
            },
            else => {
                var success: c_int = undefined;
                const result = c.lua_tonumberx(@ptrCast(lua), index, &success);
                if (success == 0) return error.LuaError;
                return result;
            },
        }
    }

    /// Converts the value at the given index to a generic pointer (`*anyopaque`) The value can be a userdata, a table, a thread, a
    /// string, or a function; otherwise, `Lua.toPointer()` returns an error. Different objects will give different pointers. There is
    /// no way to convert the pointer back to its original value.
    ///
    /// Typically this function is used only for hashing and debug information.
    ///
    /// * Pops:   `0`
    /// * Pushes: `0`
    /// * Errors: `never`
    ///
    /// See https://www.lua.org/manual/5.4/manual.html#lua_topointer
    pub fn toPointer(lua: *Lua, index: i32) !*const anyopaque {
        if (c.lua_topointer(@ptrCast(lua), index)) |ptr| return ptr;
        return error.LuaError;
    }

    /// Converts the Lua value at the given index to a slice. The
    /// Lua value must be a string or a number; otherwise, the function returns an error. If the value is a number, then
    /// `Lua.toString()` also changes the actual value in the stack to a string. (This change confuses `Lua.next()` when `Lua.toString()`
    /// is applied to keys during a table traversal.)
    ///
    /// `Lua.toString()` returns a pointer to a string inside the Lua state. This string always has a zero (`\0`)
    /// after its last character (as in C), but can contain other zeros in its body.
    ///
    /// Because Lua has garbage collection, there is no guarantee that the pointer returned by `Lua.toString()` will be valid
    /// after the corresponding Lua value is removed from the stack.
    ///
    /// * Pops:   `0`
    /// * Pushes: `0`
    /// * Errors: `other` (Lua 5.2)
    /// * Errors: `memory` (All other versions)
    ///
    /// See https://www.lua.org/manual/5.4/manual.html#lua_tostring
    pub fn toString(lua: *Lua, index: i32) ![:0]const u8 {
        var length: usize = undefined;
        if (c.lua_tolstring(@ptrCast(lua), index, &length)) |ptr| return ptr[0..length :0];
        return error.LuaError;
    }

    /// Converts the value at the given `index` to a Lua thread.
    /// Returns an error if the value is not a thread
    ///
    /// * Pops:   `0`
    /// * Pushes: `0`
    /// * Errors: `never`
    ///
    /// See https://www.lua.org/manual/5.4/manual.html#lua_tothread
    pub fn toThread(lua: *Lua, index: i32) !*Lua {
        const thread = c.lua_tothread(@ptrCast(lua), index);
        if (thread) |thread_ptr| return @ptrCast(thread_ptr);
        return error.LuaError;
    }

    /// Converts the Lua value at the given index to an unsigned integer
    /// The Lua value must be a number or a string convertible to a number otherwise an error is returned
    ///
    /// Only available in Lua 5.2
    ///
    /// * Pops:   `0`
    /// * Pushes: `0`
    /// * Errors: `never`
    ///
    /// See https://www.lua.org/manual/5.2/manual.html#lua_tounsignedx
    pub fn toUnsigned(lua: *Lua, index: i32) !Unsigned {
        var success: c_int = undefined;
        const result = c.lua_tounsignedx(@ptrCast(lua), index, &success);
        if (success == 0) return error.LuaError;
        return result;
    }

    /// Returns a Lua-owned userdata pointer of the given type at the given index.
    /// Works for both light and full userdata.
    /// Returns an error if the value is not a userdata.
    ///
    /// * Pops:   `0`
    /// * Pushes: `0`
    /// * Errors: `never`
    ///
    /// See https://www.lua.org/manual/5.4/manual.html#lua_touserdata
    pub fn toUserdata(lua: *Lua, comptime T: type, index: i32) !*T {
        if (c.lua_touserdata(@ptrCast(lua), index)) |ptr| return @ptrCast(@alignCast(ptr));
        return error.LuaError;
    }

    /// Returns a Lua-owned userdata slice of the given type at the given index.
    /// Returns an error if the value is not a userdata.
    ///
    /// * Pops:   `0`
    /// * Pushes: `0`
    /// * Errors: `never`
    ///
    /// See https://www.lua.org/manual/5.4/manual.html#lua_touserdata
    pub fn toUserdataSlice(lua: *Lua, comptime T: type, index: i32) ![]T {
        if (c.lua_touserdata(@ptrCast(lua), index)) |ptr| {
            const size = switch (lang) {
                .lua51, .luajit => lua.objectLen(index) / @sizeOf(T),
                .luau => @as(u32, @intCast(lua.objectLen(index))) / @sizeOf(T),
                else => lua.rawLen(index) / @sizeOf(T),
            };
            return @as([*]T, @ptrCast(@alignCast(ptr)))[0..size];
        }
        return error.LuaError;
    }

    /// Only available in Luau
    pub fn toUserdataTagged(lua: *Lua, comptime T: type, index: i32, tag: i32) !*T {
        if (c.lua_touserdatatagged(@ptrCast(lua), index, tag)) |ptr| return @ptrCast(@alignCast(ptr));
        return error.LuaError;
    }

    /// Converts the Lua value at the given `index` to a 3- or 4-vector.
    /// The Lua value must be a vector.
    ///
    /// Only available in Luau
    pub fn toVector(lua: *Lua, index: i32) ![luau_vector_size]f32 {
        const res = c.lua_tovector(@ptrCast(lua), index);
        if (res) |r| {
            switch (luau_vector_size) {
                3 => return [_]f32{ r[0], r[1], r[2] },
                4 => return [_]f32{ r[0], r[1], r[2], r[3] },
                else => @compileError("invalid luau_vector_size - should not happen"),
            }
        }
        return error.LuaError;
    }

    /// Converts the Lua string at the given `index` to a string atom.
    /// The Lua value must be a string.
    ///
    /// Only available in Luau
    pub fn toStringAtom(lua: *Lua, index: i32) !struct { i32, [:0]const u8 } {
        var atom: c_int = undefined;
        if (c.lua_tostringatom(@ptrCast(lua), index, &atom)) |ptr| {
            return .{ atom, std.mem.span(ptr) };
        }
        return error.LuaError;
    }

    /// Retrieve the user atom index and name for the method being
    /// invoked in a namecall.
    ///
    /// Only available in Luau
    pub fn namecallAtom(lua: *Lua) !struct { i32, [:0]const u8 } {
        var atom: c_int = undefined;
        if (c.lua_namecallatom(@ptrCast(lua), &atom)) |ptr| {
            return .{ atom, std.mem.span(ptr) };
        }
        return error.LuaError;
    }

    /// Returns the `LuaType` of the value at the given index.
    /// `LuaType.none` is returned for a non-valid but acceptable index.
    ///
    /// * Pops:   `0`
    /// * Pushes: `0`
    /// * Errors: `never`
    ///
    /// See https://www.lua.org/manual/5.4/manual.html#lua_type
    pub fn typeOf(lua: *Lua, index: i32) LuaType {
        return @enumFromInt(c.lua_type(@ptrCast(lua), index));
    }

    /// Returns the name of the given `LuaType` as a null-terminated slice
    ///
    /// * Pops:   `0`
    /// * Pushes: `0`
    /// * Errors: `never`
    ///
    /// See https://www.lua.org/manual/5.4/manual.html#lua_typename
    pub fn typeName(lua: *Lua, t: LuaType) [:0]const u8 {
        return std.mem.span(c.lua_typename(@ptrCast(lua), @intFromEnum(t)));
    }

    /// Returns the pseudo-index that represents the `i`th upvalue of the running function
    ///
    /// * Pops:   `0`
    /// * Pushes: `0`
    /// * Errors: `never`
    ///
    /// See https://www.lua.org/manual/5.4/manual.html#lua_upvalueindex
    pub fn upvalueIndex(i: i32) i32 {
        return c.lua_upvalueindex(i);
    }

    /// Returns the version number of this core
    /// When `caller_version` is true it returns the address of the version running the call
    /// See https://www.lua.org/manual/5.3/manual.html#lua_version
    fn version52(lua: *Lua, caller_version: bool) *const Number {
        if (caller_version) return c.lua_version(null);
        return c.lua_version(@ptrCast(lua));
    }

    /// Returns the version number of this core
    /// See https://www.lua.org/manual/5.4/manual.html#lua_version
    fn version54(lua: *Lua) Number {
        return c.lua_version(@ptrCast(lua));
    }

    /// Lua 5.2 and 5.3: Returns the address of the version number stored in the Lua core. When `caller_version` is false, returns the
    /// address of the version used to create that state. When `caller_version` is true, returns the address of the version running the call.
    ///
    /// Lua 5.4: Returns the version number of this core.
    ///
    /// * Pops:   `0`
    /// * Pushes: `0`
    /// * Errors: `never`
    ///
    /// See https://www.lua.org/manual/5.4/manual.html#lua_version
    pub const version = switch (lang) {
        .lua54 => version54,
        else => version52,
    };

    /// Emits a warning with the given `message`
    /// A message with `to_cont` as true should be continued in a subsequent call to the function.
    ///
    /// Only available in Lua 5.4
    ///
    /// * Pops:   `0`
    /// * Pushes: `0`
    /// * Errors: `never`
    ///
    /// See https://www.lua.org/manual/5.4/manual.html#lua_warning
    pub fn warning(lua: *Lua, message: [:0]const u8, to_cont: bool) void {
        c.lua_warning(@ptrCast(lua), message.ptr, @intFromBool(to_cont));
    }

    /// Exchange values between different threads of the same state.
    /// This function pops `n` values from the current stack, and pushes them onto the stack of `to`.
    ///
    /// * Pops:   `?`
    /// * Pushes: `?`
    /// * Errors: `never`
    ///
    /// See https://www.lua.org/manual/5.4/manual.html#lua_xmove
    pub fn xMove(lua: *Lua, to: *Lua, num: i32) void {
        c.lua_xmove(@ptrCast(lua), @ptrCast(to), num);
    }

    /// This function is equivalent to `Lua.yieldCont()` but has no continuation
    /// This function never returns
    /// See https://www.lua.org/manual/5.4/manual.html#lua_yield
    pub fn yield(lua: *Lua, num_results: i32) switch (lang) {
        .lua51, .luajit, .luau => i32,
        else => noreturn,
    } {
        switch (lang) {
            .lua51, .luajit, .luau => return c.lua_yield(@ptrCast(lua), num_results),
            else => {
                _ = c.lua_yieldk(@ptrCast(lua), num_results, 0, null);
                unreachable;
            },
        }
    }

    fn yieldCont52(lua: *Lua, num_results: i32, ctx: i32, k: CFn) noreturn {
        _ = c.lua_yieldk(@ptrCast(lua), num_results, ctx, k);
        unreachable;
    }

    fn yieldCont53(lua: *Lua, num_results: i32, ctx: Context, k: CContFn) noreturn {
        _ = c.lua_yieldk(@ptrCast(lua), num_results, ctx, k);
        unreachable;
    }

    /// Yields this coroutine (thread)
    /// This function never returns
    /// See https://www.lua.org/manual/5.4/manual.html#lua_yieldk
    pub const yieldCont = switch (lang) {
        .lua53, .lua54 => yieldCont53,
        else => yieldCont52,
    };

    // Debug library functions
    //
    // The debug interface functions are included in alphabetical order
    // Each is kept similar to the original C API function while also making it easy to use from Zig

    /// Returns the current hook function
    ///
    /// * Pops:   `0`
    /// * Pushes: `0`
    /// * Errors: `never`
    ///
    /// See https://www.lua.org/manual/5.4/manual.html#lua_gethook
    pub fn getHook(lua: *Lua) ?CHookFn {
        return c.lua_gethook(@ptrCast(lua));
    }

    /// Returns the current hook count
    ///
    /// * Pops:   `0`
    /// * Pushes: `0`
    /// * Errors: `never`
    ///
    /// See https://www.lua.org/manual/5.4/manual.html#lua_gethookcount
    pub fn getHookCount(lua: *Lua) i32 {
        return c.lua_gethookcount(@ptrCast(lua));
    }

    /// Returns the current hook mask
    ///
    /// * Pops:   `0`
    /// * Pushes: `0`
    /// * Errors: `never`
    ///
    /// See https://www.lua.org/manual/5.4/manual.html#lua_gethookmask
    pub fn getHookMask(lua: *Lua) HookMask {
        return HookMask.fromInt(c.lua_gethookmask(@ptrCast(lua)));
    }

    fn getInfoLua(lua: *Lua, options: DebugInfo.Options, info: *DebugInfo) void {
        const str = options.toString();

        var ar: Debug = undefined;

        switch (lang) {
            .lua51, .luajit => ar.i_ci = info.private,
            else => ar.i_ci = @ptrCast(info.private),
        }

        // should never fail because we are controlling options with the struct param
        _ = c.lua_getinfo(@ptrCast(lua), &str, &ar);
        // std.debug.assert( != 0);

        // copy data into a struct
        if (options.l) info.current_line = if (ar.currentline == -1) null else ar.currentline;
        if (options.n) {
            info.name = if (ar.name != null) std.mem.span(ar.name) else null;
            info.name_what = blk: {
                const what = std.mem.span(ar.namewhat);
                if (std.mem.eql(u8, "global", what)) break :blk .global;
                if (std.mem.eql(u8, "local", what)) break :blk .local;
                if (std.mem.eql(u8, "method", what)) break :blk .method;
                if (std.mem.eql(u8, "field", what)) break :blk .field;
                if (std.mem.eql(u8, "upvalue", what)) break :blk .upvalue;
                if (what.len == 0) break :blk .other;
                unreachable;
            };
        }
        if (lang == .lua54 and options.r) {
            info.first_transfer = ar.ftransfer;
            info.num_transfer = ar.ntransfer;
        }
        if (options.S) {
            info.source = std.mem.span(ar.source);
            @memcpy(&info.short_src, &ar.short_src);
            info.first_line_defined = ar.linedefined;
            info.last_line_defined = ar.lastlinedefined;
            info.what = blk: {
                const what = std.mem.span(ar.what);
                if (std.mem.eql(u8, "Lua", what)) break :blk .lua;
                if (std.mem.eql(u8, "C", what)) break :blk .c;
                if (std.mem.eql(u8, "main", what)) break :blk .main;
                unreachable;
            };
        }
        if (lang == .lua51 or lang == .luajit) return;

        if (options.t) info.is_tail_call = ar.istailcall != 0;
        if (options.u) {
            info.num_upvalues = ar.nups;
            info.num_params = ar.nparams;
            info.is_vararg = ar.isvararg != 0;
        }
    }

    fn getInfoLuau(lua: *Lua, level: i32, options: DebugInfo.Options, info: *DebugInfo) void {
        const str = options.toString();

        var ar: Debug = undefined;

        // should never fail because we are controlling options with the struct param
        _ = c.lua_getinfo(@ptrCast(lua), level, &str, &ar);
        // std.debug.assert( != 0);

        // copy data into a struct
        if (options.l) info.current_line = if (ar.currentline == -1) null else ar.currentline;
        if (options.n) {
            info.name = if (ar.name != null) std.mem.span(ar.name) else null;
        }
        if (options.s) {
            info.source = std.mem.span(ar.source);
            // TODO: short_src figureit out
            @memcpy(&info.short_src, ar.short_src[0..c.LUA_IDSIZE]);
            info.first_line_defined = ar.linedefined;
            info.what = blk: {
                const what = std.mem.span(ar.what);
                if (std.mem.eql(u8, "Lua", what)) break :blk .lua;
                if (std.mem.eql(u8, "C", what)) break :blk .c;
                if (std.mem.eql(u8, "main", what)) break :blk .main;
                if (std.mem.eql(u8, "tail", what)) break :blk .tail;
                unreachable;
            };
        }
    }

    /// Gets information about a specific function or function invocation
    ///
    /// * Pops:   `(0|1)`
    /// * Pushes: `(0|1|2)`
    /// * Errors: `memory`
    ///
    /// See https://www.lua.org/manual/5.4/manual.html#lua_getinfo
    pub const getInfo = if (lang == .luau) getInfoLuau else getInfoLua;

    fn getLocalLua(lua: *Lua, info: *DebugInfo, n: i32) ![:0]const u8 {
        var ar: Debug = undefined;

        switch (lang) {
            .lua51, .luajit => ar.i_ci = info.private,
            else => ar.i_ci = @ptrCast(info.private),
        }

        if (c.lua_getlocal(@ptrCast(lua), &ar, n)) |name| {
            return std.mem.span(name);
        }
        return error.LuaError;
    }

    fn getLocalLuau(lua: *Lua, level: i32, n: i32) ![:0]const u8 {
        if (c.lua_getlocal(@ptrCast(lua), level, n)) |name| {
            return std.mem.span(name);
        }
        return error.LuaError;
    }

    /// Gets information about a local variable or a temporary value of a given activation record or a given function.
    ///
    /// In the first case, the parameter ar must be a valid activation record that was filled by a previous call to
    /// `Lua.getStack()` or given as argument to a hook. The index n selects which local variable to inspect; see
    /// debug.getlocal for details about variable indices and names.
    ///
    /// `Lua.getLocal()` pushes the variable's value onto the stack and returns its name.
    ///
    /// In the second case, ar must be NULL and the function to be inspected must be on the top of the stack. In this case,
    /// only parameters of Lua functions are visible (as there is no information about what variables are active) and no values
    /// are pushed onto the stack.
    ///
    /// Returns an error (and pushes nothing) when the index is greater than the number of active local variables.
    ///
    /// * Pops:   `0`
    /// * Pushes: `(0|1)`
    /// * Errors: `never`
    ///
    /// See https://www.lua.org/manual/5.4/manual.html#lua_getlocal
    pub const getLocal = if (lang == .luau) getLocalLuau else getLocalLua;

    /// Gets information about the interpreter runtime stack.
    ///
    /// This function returns a `DebugInfo` structure with an identification of the activation record of the function
    /// executing at a given level. Level `0` is the current running function, whereas level `n+1` is the function that has called
    /// level `n` (except for tail calls, which do not count in the stack). When called with a level greater than the stack
    /// depth, `Lua.getStack()` returns an error.
    ///
    /// * Pops:   `0`
    /// * Pushes: `0`
    /// * Errors: `never`
    ///
    /// See https://www.lua.org/manual/5.4/manual.html#lua_getstack
    pub fn getStack(lua: *Lua, level: i32) !DebugInfo {
        var ar: Debug = undefined;
        if (c.lua_getstack(@ptrCast(lua), level, &ar) == 0) return error.LuaError;
        return DebugInfo{
            .private = switch (lang) {
                .lua51, .luajit => ar.i_ci,
                else => ar.i_ci.?,
            },
        };
    }

    /// Gets information about the `n`-th upvalue of the closure at index `func_index`. It pushes the upvalue's value onto the stack
    /// and returns its name. Returns an error (and pushes nothing) when the index `n` is greater than the number of upvalues.
    /// See debug.getupvalue for more information about upvalues.
    ///
    /// * Pops:   `0`
    /// * Pushes: `(0|1)`
    /// * Errors: `never`
    ///
    /// See https://www.lua.org/manual/5.4/manual.html#lua_getupvalue
    pub fn getUpvalue(lua: *Lua, func_index: i32, n: i32) ![:0]const u8 {
        if (c.lua_getupvalue(@ptrCast(lua), func_index, n)) |name| {
            return std.mem.span(name);
        }
        return error.LuaError;
    }

    /// Sets the debugging hook function.
    ///
    /// * Argument `f` is the hook function
    /// * `mask` specifies on which events the hook will be called.
    /// * The count argument is only meaningful when the mask includes `count`
    ///
    /// For each event, the hook is called as explained below:
    /// * The call hook: is called when the interpreter calls a function. The hook is called just after Lua enters the new
    /// function.
    /// * The return hook: is called when the interpreter returns from a function. The hook is called just before Lua
    /// leaves the function.
    /// * The line hook: is called when the interpreter is about to start the execution of a new line of
    /// code, or when it jumps back in the code (even to the same line). This event only happens while Lua is executing a Lua
    /// function.
    /// * The count hook: is called after the interpreter executes every count instructions. This event only happens
    /// while Lua is executing a Lua function.
    ///
    /// Hooks are disabled by setting mask to zero.
    ///
    /// * Pops:   `0`
    /// * Pushes: `0`
    /// * Errors: `never`
    ///
    /// See https://www.lua.org/manual/5.4/manual.html#lua_sethook
    /// TODO: allow setting mask to null to set to zero?
    pub fn setHook(lua: *Lua, f: CHookFn, mask: HookMask, count: i32) void {
        const hook_mask = HookMask.toInt(mask);
        // Lua 5.1 and 5.2 always return 1. Other versions return void
        _ = c.lua_sethook(@ptrCast(lua), f, hook_mask, count);
    }

    fn setLocalLua(lua: *Lua, info: *DebugInfo, n: i32) ![:0]const u8 {
        var ar: Debug = undefined;

        switch (lang) {
            .lua51, .luajit => ar.i_ci = info.private,
            else => ar.i_ci = @ptrCast(info.private),
        }

        if (c.lua_setlocal(@ptrCast(lua), &ar, n)) |name| {
            return std.mem.span(name);
        }
        return error.LuaError;
    }

    fn setLocalLuau(lua: *Lua, level: i32, n: i32) ![:0]const u8 {
        if (c.lua_setlocal(@ptrCast(lua), level, n)) |name| {
            return std.mem.span(name);
        }
        return error.LuaError;
    }

    /// Sets the value of a local variable of a given activation record. It assigns the value on the top of the stack to the
    /// variable and returns its name. It also pops the value from the stack.
    ///
    /// Returns an error (and pops nothing) when the index is greater than the number of active local variables.
    /// Parameters `ar` and `n` are as in the function `Lua.getLocal()`.
    ///
    /// * Pops:   `(0|1)`
    /// * Pushes: `0`
    /// * Errors: `never`
    ///
    /// See https://www.lua.org/manual/5.4/manual.html#lua_setlocal
    pub const setLocal = if (lang == .luau) setLocalLuau else setLocalLua;

    /// Sets the value of a closure's upvalue. It assigns the value on the top of the stack to the upvalue and returns its
    /// name. It also pops the value from the stack.
    /// Returns an error (and pops nothing) when the index `n` is greater than the number of upvalues.
    ///
    /// Parameters `func_index` and `n` are as in the function lua_getupvalue.
    ///
    /// * Pops:   `(0|1)`
    /// * Pushes: `0`
    /// * Errors: `never`
    ///
    /// See https://www.lua.org/manual/5.4/manual.html#lua_setupvalue
    pub fn setUpvalue(lua: *Lua, func_index: i32, n: i32) ![:0]const u8 {
        if (c.lua_setupvalue(@ptrCast(lua), func_index, n)) |name| {
            return std.mem.span(name);
        }
        return error.LuaError;
    }

    /// Only available in Luau
    pub fn setInterruptCallbackFn(lua: *Lua, cb: ?CInterruptCallbackFn) void {
        if (c.lua_callbacks(@ptrCast(lua))) |cb_struct| {
            cb_struct.*.interrupt = cb;
        }
    }

    /// Only available in Luau
    pub fn setUserAtomCallbackFn(lua: *Lua, cb: CUserAtomCallbackFn) void {
        if (c.lua_callbacks(@ptrCast(lua))) |cb_struct| {
            cb_struct.*.useratom = cb;
        }
    }

    /// Returns a unique identifier for the upvalue numbered `n` from the closure at index funcindex.
    ///
    /// These unique identifiers allow a program to check whether different closures share upvalues. Lua closures that share an
    /// upvalue (that is, that access a same external local variable) will return identical ids for those upvalue indices.
    ///
    /// Parameters `func_index` and `n` are as in the function `Lua.getUpvalue()`, but `n` cannot be greater than the number of upvalues.
    ///
    /// Not implemented in Lua 5.1, LuaJIT or Luau
    ///
    /// * Pops:   `0`
    /// * Pushes: `0`
    /// * Errors: `never`
    ///
    /// See https://www.lua.org/manual/5.4/manual.html#lua_upvalueid
    pub fn upvalueId(lua: *Lua, func_index: i32, n: i32) !*anyopaque {
        if (c.lua_upvalueid(@ptrCast(lua), func_index, n)) |ptr| return ptr;
        return error.LuaError;
    }

    /// Make the `n1`-th upvalue of the Lua closure at index `func_index1` refer to the `n2`-th upvalue of the Lua closure at index
    /// `func_index2`.
    ///
    /// Not implemented in Lua 5.1, LuaJIT or Luau
    ///
    /// * Pops:   `0`
    /// * Pushes: `0`
    /// * Errors: `never`
    ///
    /// See https://www.lua.org/manual/5.4/manual.html#lua_upvaluejoin
    pub fn upvalueJoin(lua: *Lua, func_index1: i32, n1: i32, func_index2: i32, n2: i32) void {
        c.lua_upvaluejoin(@ptrCast(lua), func_index1, n1, func_index2, n2);
    }

    // Auxiliary library functions
    //
    // Auxiliary library functions are included in alphabetical order.
    // Each is kept similar to the original C API function while also making it easy to use from Zig

    /// Checks whether `cond` is true. Raises an error using `Lua.argError()` if not
    /// Possibly never returns.
    ///
    /// * Pops:   `0`
    /// * Pushes: `0`
    /// * Errors: `explained in text / on purpose`
    ///
    /// See https://www.lua.org/manual/5.4/manual.html#luaL_argcheck
    pub fn argCheck(lua: *Lua, cond: bool, arg: i32, extra_msg: [:0]const u8) void {
        // translate-c failed
        if (!cond) lua.argError(arg, extra_msg);
    }

    /// Raises an error reporting a problem with argument `arg` of the C function that called it
    /// using a standard message that includes extramsg as a comment: bad argument #arg to 'funcname' (extramsg)
    ///
    ///  This function never returns.
    ///
    /// * Pops:   `0`
    /// * Pushes: `0`
    /// * Errors: `explained in text / on purpose`
    ///
    /// See https://www.lua.org/manual/5.4/manual.html#luaL_argerror
    pub fn argError(lua: *Lua, arg: i32, extra_msg: [:0]const u8) noreturn {
        _ = c.luaL_argerror(@as(*LuaState, @ptrCast(lua)), arg, extra_msg.ptr);
        unreachable;
    }

    /// Checks whether `cond` is true. Raises an error using `Lua.typeError()` if not
    /// Possibly never returns
    ///
    /// Only available in Lua 5.4
    ///
    /// * Pops:   `0`
    /// * Pushes: `0`
    /// * Errors: `explained in text / on purpose`
    ///
    /// See https://www.lua.org/manual/5.4/manual.html#luaL_argexpected
    pub fn argExpected(lua: *Lua, cond: bool, arg: i32, type_name: [:0]const u8) void {
        // translate-c failed
        if (!cond) lua.typeError(arg, type_name);
    }

    /// Calls a metamethod.
    ///
    /// If the object at index `obj` has a metatable and this metatable has a field `field`,
    /// this function calls this field passing the object as its only argument.
    /// In this case this function pushes onto the stack the value returned by the call.
    /// If there is no metatable or no metamethod, this function returns an error without pushing any value on the stack.
    ///
    /// * Pops:   `0`
    /// * Pushes: `(0|1)`
    /// * Errors: `other`
    ///
    /// See https://www.lua.org/manual/5.4/manual.html#luaL_callmeta
    pub fn callMeta(lua: *Lua, obj: i32, field: [:0]const u8) !void {
        if (c.luaL_callmeta(@ptrCast(lua), obj, field.ptr) == 0) return error.LuaError;
    }

    /// Checks whether the function has an argument of any type (including nil) at position `arg`
    ///
    /// * Pops:   `0`
    /// * Pushes: `0`
    /// * Errors: `explained in text / on purpose`
    ///
    /// See https://www.lua.org/manual/5.4/manual.html#luaL_checkany
    pub fn checkAny(lua: *Lua, arg: i32) void {
        c.luaL_checkany(@ptrCast(lua), arg);
    }

    /// Checks whether the function argument `arg` is a number and returns this number cast to an i32
    ///
    /// Not available in Lua 5.3 and 5.4
    ///
    /// * Pops:   `0`
    /// * Pushes: `0`
    /// * Errors: `explained in text / on purpose`
    ///
    /// See https://www.lua.org/manual/5.2/manual.html#luaL_checkint
    /// TODO: is this ever useful?
    pub fn checkInt(lua: *Lua, arg: i32) i32 {
        return c.luaL_checkint(@ptrCast(lua), arg);
    }

    /// Checks whether the function argument `arg` is an integer (or can be converted to an integer) and returns the integer
    ///
    /// * Pops:   `0`
    /// * Pushes: `0`
    /// * Errors: `explained in text / on purpose`
    ///
    /// See https://www.lua.org/manual/5.4/manual.html#luaL_checkinteger
    pub fn checkInteger(lua: *Lua, arg: i32) Integer {
        return c.luaL_checkinteger(@ptrCast(lua), arg);
    }

    /// Checks whether the function argument `arg` is a number and returns the number
    ///
    /// * Pops:   `0`
    /// * Pushes: `0`
    /// * Errors: `explained in text / on purpose`
    ///
    /// See https://www.lua.org/manual/5.4/manual.html#luaL_checknumber
    pub fn checkNumber(lua: *Lua, arg: i32) Number {
        return c.luaL_checknumber(@ptrCast(lua), arg);
    }

    /// Returns the enum value found, or raises a Lua error otherwise
    ///
    /// Useful for mapping Lua strings to Zig enums
    ///
    /// * Pops:   `0`
    /// * Pushes: `0`
    /// * Errors: `explained in text / on purpose`
    ///
    /// See https://www.lua.org/manual/5.4/manual.html#luaL_checkoption
    pub fn checkOption(lua: *Lua, comptime T: type, arg: i32, default: ?T) T {
        const name = blk: {
            if (default) |defaultName| {
                break :blk lua.optString(arg) orelse @tagName(defaultName);
            } else {
                break :blk lua.checkString(arg);
            }
        };

        inline for (std.meta.fields(T)) |field| {
            if (std.mem.eql(u8, field.name, name)) {
                return @enumFromInt(field.value);
            }
        }

        return lua.argError(arg, lua.pushFString("invalid option '%s'", .{name.ptr}));
    }

    /// Grows the stack size to top + `size` elements, raising an error if the stack cannot grow to that size.
    /// `msg` is an additional text to go into the error message
    ///
    /// * Pops:   `0`
    /// * Pushes: `0`
    /// * Errors: `explained in text / on purpose`
    ///
    /// See https://www.lua.org/manual/5.4/manual.html#luaL_checkstack
    pub fn checkStackErr(lua: *Lua, size: i32, msg: ?[:0]const u8) void {
        c.luaL_checkstack(@ptrCast(lua), size, if (msg) |m| m.ptr else null);
    }

    /// Checks whether the function argument `arg` is a string and returns the string.
    /// This uses the same underlying Lua function (lua_tolstring) that `Lua.toString()` uses,
    /// so all conversions and caveats of that function apply here.
    ///
    /// * Pops:   `0`
    /// * Pushes: `0`
    /// * Errors: `explained in text / on purpose`
    ///
    /// See https://www.lua.org/manual/5.4/manual.html#luaL_checkstring
    pub fn checkString(lua: *Lua, arg: i32) [:0]const u8 {
        var length: usize = 0;
        const str = c.luaL_checklstring(@ptrCast(lua), arg, &length);
        // luaL_checklstring never returns null (throws lua error)
        return str[0..length :0];
    }

    /// Checks whether the function argument `arg` has type `t`
    ///
    /// * Pops:   `0`
    /// * Pushes: `0`
    /// * Errors: `explained in text / on purpose`
    ///
    /// See https://www.lua.org/manual/5.4/manual.html#luaL_checktype
    pub fn checkType(lua: *Lua, arg: i32, t: LuaType) void {
        c.luaL_checktype(@ptrCast(lua), arg, @intFromEnum(t));
    }

    /// Checks whether the function argument `arg` is a userdata of the type `name`.
    /// Returns a pointer to the userdata
    ///
    /// * Pops:   `0`
    /// * Pushes: `0`
    /// * Errors: `explained in text / on purpose`
    ///
    /// See https://www.lua.org/manual/5.4/manual.html#luaL_checkudata
    pub fn checkUserdata(lua: *Lua, comptime T: type, arg: i32, name: [:0]const u8) *T {
        // the returned pointer will not be null
        return @ptrCast(@alignCast(c.luaL_checkudata(@ptrCast(lua), arg, name.ptr).?));
    }

    /// Checks whether the function argument `arg` is a userdata of the type `name`.
    /// Returns a Lua-owned userdata slice
    ///
    /// * Pops:   `0`
    /// * Pushes: `0`
    /// * Errors: `explained in text / on purpose`
    ///
    /// See https://www.lua.org/manual/5.4/manual.html#luaL_checkudata
    pub fn checkUserdataSlice(lua: *Lua, comptime T: type, arg: i32, name: [:0]const u8) []T {
        // the returned pointer will not be null
        const ptr = c.luaL_checkudata(@ptrCast(lua), arg, name.ptr).?;
        const size = switch (lang) {
            .lua51, .luajit => lua.objectLen(arg) / @sizeOf(T),
            .luau => @as(u32, @intCast(lua.objectLen(arg))) / @sizeOf(T),
            else => lua.rawLen(arg) / @sizeOf(T),
        };
        return @as([*]T, @ptrCast(@alignCast(ptr)))[0..size];
    }

    /// Checks whether the function argument arg is a number and returns this number cast to an unsigned
    ///
    /// Only available in Lua 5.2
    ///
    /// * Pops:   `0`
    /// * Pushes: `0`
    /// * Errors: `explained in text / on purpose`
    ///
    /// See https://www.lua.org/manual/5.2/manual.html#luaL_checkunsigned
    pub fn checkUnsigned(lua: *Lua, arg: i32) Unsigned {
        return c.luaL_checkunsigned(@ptrCast(lua), arg);
    }

    /// Checks whether the function argument `arg` is a vector and returns the vector as a floating point slice.
    ///
    /// Only available in Luau
    pub fn checkVector(lua: *Lua, arg: i32) [luau_vector_size]f32 {
        const vec = lua.toVector(arg) catch {
            lua.typeError(arg, lua.typeName(LuaType.vector));
        };
        return vec;
    }

    fn checkVersion52(lua: *Lua) void {
        return c.luaL_checkversion_(@ptrCast(lua), c.LUA_VERSION_NUM);
    }

    fn checkVersion53(lua: *Lua) void {
        return c.luaL_checkversion_(@ptrCast(lua), c.LUA_VERSION_NUM, c.LUAL_NUMSIZES);
    }

    /// Checks whether the code making the call and the Lua library being called are using
    /// the same version of Lua and the same numeric types.
    ///
    /// Not available in Lua 5.1, LuaJIT, or Luau
    ///
    /// * Pops:   `0`
    /// * Pushes: `0`
    /// * Errors: `explained in text / on purpose`
    ///
    /// See https://www.lua.org/manual/5.4/manual.html#luaL_checkversion
    pub const checkVersion = switch (lang) {
        .lua53, .lua54 => checkVersion53,
        else => checkVersion52,
    };

    /// Loads and runs the given file, potentially returning an error.
    ///
    /// * Pops:   `0`
    /// * Pushes: `?`
    /// * Errors: `memory`
    ///
    /// See https://www.lua.org/manual/5.4/manual.html#luaL_dofile
    pub fn doFile(lua: *Lua, file_name: [:0]const u8) !void {
        // translate-c failure
        switch (lang) {
            .luajit, .lua51 => try lua.loadFile(file_name),
            else => try lua.loadFile(file_name, .binary_text),
        }
        try lua.protectedCall(.{ .results = mult_return });
    }

    /// Loads and runs the given string, potentially returning an error.
    ///
    /// * Pops:   `0`
    /// * Pushes: `?`
    /// * Errors: `never`
    ///
    /// See https://www.lua.org/manual/5.4/manual.html#luaL_dostring
    pub fn doString(lua: *Lua, str: [:0]const u8) !void {
        // trnaslate-c failure
        try lua.loadString(str);
        try lua.protectedCall(.{ .results = mult_return });
    }

    /// Raises an error
    ///
    /// * Pops:   `0`
    /// * Pushes: `0`
    /// * Errors: `explained in text / on purpose`
    ///
    /// See https://www.lua.org/manual/5.4/manual.html#luaL_error
    pub fn raiseErrorStr(lua: *Lua, fmt: [:0]const u8, args: anytype) noreturn {
        _ = @call(
            .auto,
            if (lang == .luau) c.luaL_errorL else c.luaL_error,
            .{ @as(*LuaState, @ptrCast(lua)), fmt.ptr } ++ args,
        );
        unreachable;
    }

    /// Raises an error from inside a Luau interrupt
    /// See https://github.com/luau-lang/luau/blob/ce8495a69e7a4e774a5402f99e1fc282a92ced91/CLI/Repl.cpp#L59
    ///
    /// Only available in Luau
    pub fn raiseInterruptErrorStr(lua: *Lua, fmt: [:0]const u8, args: anytype) noreturn {
        if (lang != .luau) return;
        c.lua_rawcheckstack(@ptrCast(lua), 1);
        lua.raiseErrorStr(fmt, args);
        unreachable;
    }

    /// This function produces the return values for process-related functions in the standard library (os.execute and io.close).
    ///
    /// Not available in Lua 5.1, LuaJIT, or Luau
    ///
    /// * Pops:   `0`
    /// * Pushes: `3`
    /// * Errors: `memory`
    ///
    /// See https://www.lua.org/manual/5.4/manual.html#luaL_execresult
    pub fn execResult(lua: *Lua, stat: i32) i32 {
        return c.luaL_execresult(@ptrCast(lua), stat);
    }

    /// This function produces the return values for file-related functions in the standard library
    /// (io.open, os.rename, file:seek, etc.).
    ///
    /// Not available in Lua 5.1, LuaJIT, or Luau
    ///
    /// * Pops:   `0`
    /// * Pushes: `(1|3)`
    /// * Errors: `memory`
    ///
    /// See https://www.lua.org/manual/5.4/manual.html#luaL_fileresult
    pub fn fileResult(lua: *Lua, stat: i32, file_name: [:0]const u8) i32 {
        return c.luaL_fileresult(@ptrCast(lua), stat, file_name.ptr);
    }

    /// Pushes onto the stack the field `e` from the metatable of the object at index `obj`
    /// and returns the type of the pushed value. If the object does not have a
    /// metatable, or if the metatable does not have this field, pushes nothing and the tupe returned is nil.
    ///
    /// * Pops:   `0`
    /// * Pushes: `(0|1)`
    /// * Errors: `memory`
    ///
    /// TODO: possibly return an error if nil
    /// See https://www.lua.org/manual/5.4/manual.html#luaL_getmetafield
    pub fn getMetaField(lua: *Lua, obj: i32, field: [:0]const u8) !LuaType {
        const val_type: LuaType = @enumFromInt(c.luaL_getmetafield(@ptrCast(lua), obj, field.ptr));
        if (val_type == .nil) return error.LuaError;
        return val_type;
    }

    /// Pushes onto the stack the metatable associated with the name tname in the
    /// registry (see `Lua.newMetatable()`), or nil if there is no metatable associated
    /// with that name. Returns the type of the pushed value.
    ///
    /// * Pops:   `0`
    /// * Pushes: `1`
    /// * Errors: `memory`
    ///
    /// TODO: return error when type is nil?
    /// See https://www.lua.org/manual/5.4/manual.html#luaL_getmetatable
    pub fn getMetatableRegistry(lua: *Lua, table_name: [:0]const u8) LuaType {
        switch (lang) {
            .lua53, .lua54, .luau => return @enumFromInt(c.luaL_getmetatable(@as(*LuaState, @ptrCast(lua)), table_name.ptr)),
            else => {
                c.luaL_getmetatable(@as(*LuaState, @ptrCast(lua)), table_name.ptr);
                return lua.typeOf(-1);
            },
        }
    }

    /// Ensures that the value `t[field]`, where `t` is the value at `index`, is a table, and pushes that table onto the stack.
    /// Returns true if it finds a previous table there and false if it creates a new table.
    ///
    /// Not available in Lua 5.1, LuaJIT, or Luau
    ///
    /// * Pops:   `0`
    /// * Pushes: `1`
    /// * Errors: `other`
    ///
    /// See https://www.lua.org/manual/5.4/manual.html#luaL_getsubtable
    pub fn getSubtable(lua: *Lua, index: i32, field: [:0]const u8) bool {
        return c.luaL_getsubtable(@ptrCast(lua), index, field.ptr) != 0;
    }

    /// Creates a copy of string `str`, replacing any occurrence of the string `pat` with the string `rep`
    /// Pushes the resulting string on the stack and returns it.
    ///
    /// Not available in Luau
    ///
    /// * Pops:   `0`
    /// * Pushes: `1`
    /// * Errors: `memory`
    ///
    /// See https://www.lua.org/manual/5.4/manual.html#luaL_gsub
    pub fn globalSub(lua: *Lua, str: [:0]const u8, pat: [:0]const u8, rep: [:0]const u8) []const u8 {
        const s = c.luaL_gsub(@ptrCast(lua), str.ptr, pat.ptr, rep.ptr);
        const l = lua.rawLen(-1);
        return s[0..l];
    }

    /// Returns the "length" of the value at the given index as a number
    /// it is equivalent to the '#' operator in Lua. Raises a Lua error if the
    /// result of the operation is not an integer. (This case can only happen through metamethods.)
    ///
    /// * Pops:   `0`
    /// * Pushes: `0`
    /// * Errors: `other`
    ///
    /// See https://www.lua.org/manual/5.4/manual.html#luaL_len
    pub fn lenRaiseErr(lua: *Lua, index: i32) i64 {
        return c.luaL_len(@ptrCast(lua), index);
    }

    fn loadBuffer51(lua: *Lua, buf: []const u8, name: [:0]const u8) !void {
        switch (c.luaL_loadbuffer(@ptrCast(lua), buf.ptr, buf.len, name.ptr)) {
            StatusCode.ok => return,
            StatusCode.err_syntax => return error.LuaSyntax,
            StatusCode.err_memory => return error.OutOfMemory,
            else => unreachable,
        }
    }

    fn loadBuffer52(lua: *Lua, buf: []const u8, name: [:0]const u8, mode: Mode) !void {
        const mode_str = switch (mode) {
            .binary => "b",
            .text => "t",
            .binary_text => "bt",
        };
        switch (c.luaL_loadbufferx(@ptrCast(lua), buf.ptr, buf.len, name.ptr, mode_str.ptr)) {
            StatusCode.ok => return,
            StatusCode.err_syntax => return error.LuaSyntax,
            StatusCode.err_memory => return error.OutOfMemory,
            else => unreachable,
        }
    }

    /// Loads a buffer as a Lua chunk
    /// See https://www.lua.org/manual/5.4/manual.html#luaL_loadbufferx
    pub const loadBuffer = switch (lang) {
        .lua51, .luajit => loadBuffer51,
        else => loadBuffer52,
    };

    /// Loads bytecode binary (as compiled with f.ex. 'luau-compile --binary')
    /// See https://luau-lang.org/getting-started
    /// See also condsiderations for binary bytecode compatibility/safety: https://github.com/luau-lang/luau/issues/493#issuecomment-1185054665
    pub fn loadBytecode(lua: *Lua, chunkname: [:0]const u8, bytecode: []const u8) !void {
        if (c.luau_load(@ptrCast(lua), chunkname.ptr, bytecode.ptr, bytecode.len, 0) != 0) return error.LuaError;
    }

    fn loadFile51(lua: *Lua, file_name: [:0]const u8) !void {
        const ret = c.luaL_loadfile(@ptrCast(lua), file_name.ptr);
        switch (ret) {
            StatusCode.ok => return,
            StatusCode.err_syntax => return error.LuaSyntax,
            StatusCode.err_memory => return error.OutOfMemory,
            err_file => return error.LuaFile,
            else => unreachable,
        }
    }

    fn loadFile52(lua: *Lua, file_name: [:0]const u8, mode: Mode) !void {
        const mode_str = switch (mode) {
            .binary => "b",
            .text => "t",
            .binary_text => "bt",
        };
        const ret = c.luaL_loadfilex(@ptrCast(lua), file_name.ptr, mode_str.ptr);
        switch (ret) {
            StatusCode.ok => return,
            StatusCode.err_syntax => return error.LuaSyntax,
            StatusCode.err_memory => return error.OutOfMemory,
            err_file => return error.LuaFile,
            // NOTE: the docs mention possible other return types, but I couldn't figure them out
            else => unreachable,
        }
    }

    /// Loads a file as a Lua chunk
    /// See https://www.lua.org/manual/5.4/manual.html#luaL_loadfilex
    pub const loadFile = switch (lang) {
        .lua51, .luajit => loadFile51,
        else => loadFile52,
    };

    /// Loads a string as a Lua chunk
    /// See https://www.lua.org/manual/5.4/manual.html#luaL_loadstring
    pub fn loadString(lua: *Lua, str: [:0]const u8) !void {
        switch (lang) {
            .luau => {
                var size: usize = 0;
                const bytecode = c.luau_compile(str.ptr, str.len, null, &size);

                // Failed to allocate memory for the out buffer
                if (bytecode == null) return error.OutOfMemory;

                // luau_compile uses malloc to allocate the bytecode on the heap
                defer zig_luau_free(bytecode);
                try lua.loadBytecode("...", bytecode[0..size]);
            },
            else => {
                const ret = c.luaL_loadstring(@ptrCast(lua), str.ptr);
                switch (ret) {
                    StatusCode.ok => return,
                    StatusCode.err_syntax => return error.LuaSyntax,
                    StatusCode.err_memory => return error.OutOfMemory,
                    // loadstring runs lua_load which runs pcall, so can also return any result of an pcall error
                    StatusCode.err_runtime => return error.LuaRuntime,
                    StatusCode.err_error => return error.LuaMsgHandler,
                    else => unreachable,
                }
            },
        }
    }

    /// Creates a new table and registers there the functions in `list`
    ///
    /// Not available in Lua 5.1, LuaJIT, or Luau
    ///
    /// * Pops:   `0`
    /// * Pushes: `1`
    /// * Errors: `memory`
    ///
    /// See https://www.lua.org/manual/5.4/manual.html#luaL_newlib
    pub fn newLib(lua: *Lua, list: []const FnReg) void {
        // translate-c failure
        lua.checkVersion();
        lua.newLibTable(list);
        lua.setFuncs(list, 0);
    }

    /// Creates a new table with a size optimized to store all entries in the array `list`
    /// (but does not actually store them). It is intended to be used in conjunction with `Lua.setFuncs()`
    ///
    /// Not available in Lua 5.1, LuaJIT, or Luau
    ///
    /// * Pops:   `0`
    /// * Pushes: `1`
    /// * Errors: `memory`
    ///
    /// See https://www.lua.org/manual/5.4/manual.html#luaL_newlibtable
    pub fn newLibTable(lua: *Lua, list: []const FnReg) void {
        // translate-c failure
        lua.createTable(0, @intCast(list.len));
    }

    /// If the registry already has the key `key`, returns an error
    /// Otherwise, creates a new table to be used as a metatable for userdata,
    /// adds to this new table the pair `__name = tname`,
    /// and adds to the registry the pair `[tname] = new table`.
    ///
    /// In both cases, the function pushes onto the stack the final value associated with tname in the registry.
    ///
    /// * Pops:   `0`
    /// * Pushes: `1`
    /// * Errors: `memory`
    ///
    /// See https://www.lua.org/manual/5.4/manual.html#luaL_newmetatable
    pub fn newMetatable(lua: *Lua, key: [:0]const u8) !void {
        if (c.luaL_newmetatable(@ptrCast(lua), key.ptr) == 0) return error.LuaError;
    }

    // luaL_opt (a macro) really isn't that useful, so not going to implement for now

    /// If the function argument `arg` is a number, returns this number cast to an i32.
    /// If the argument is absent or nil returns null. Otherwise raises an error
    ///
    /// Not available in Lua 5.3 and 5.4
    ///
    /// * Pops:   `0`
    /// * Pushes: `0`
    /// * Errors: `explained in text / on purpose`
    ///
    /// See https://www.lua.org/manual/5.2/manual.html#luaL_optint
    /// TODO: just like checkInt, is this ever useful?
    pub fn optInt(lua: *Lua, arg: i32) ?i32 {
        if (lua.isNoneOrNil(arg)) return null;
        return lua.checkInt(arg);
    }

    /// If the function argument `arg` is an integer, (or it is convertible to an
    /// integer) returns the integer. If the argument is absent or nil returns null.
    /// Otherwise raises an error
    ///
    /// * Pops:   `0`
    /// * Pushes: `0`
    /// * Errors: `explained in text / on purpose`
    ///
    /// See https://www.lua.org/manual/5.4/manual.html#luaL_optinteger
    pub fn optInteger(lua: *Lua, arg: i32) ?Integer {
        if (lua.isNoneOrNil(arg)) return null;
        return lua.checkInteger(arg);
    }

    /// If the function argument `arg` is a number, returns the number
    /// If the argument is absent or nil returns null. Otherwise, raises an error.
    ///
    /// * Pops:   `0`
    /// * Pushes: `0`
    /// * Errors: `explained in text / on purpose`
    ///
    /// See https://www.lua.org/manual/5.4/manual.html#luaL_optnumber
    pub fn optNumber(lua: *Lua, arg: i32) ?Number {
        if (lua.isNoneOrNil(arg)) return null;
        return lua.checkNumber(arg);
    }

    /// If the function argument `arg` is a string, returns the string
    /// If the argment is absent or nil returns null. Otherwise raises an error.
    ///
    /// * Pops:   `0`
    /// * Pushes: `0`
    /// * Errors: `explained in text / on purpose`
    ///
    /// See https://www.lua.org/manual/5.4/manual.html#luaL_optstring
    pub fn optString(lua: *Lua, arg: i32) ?[:0]const u8 {
        if (lua.isNoneOrNil(arg)) return null;
        return lua.checkString(arg);
    }

    /// If the function argument is a number, returns this number as an unsigned
    /// If the argument is absent or nil returns null, otherwise raises an error
    ///
    /// Only available in Lua 5.2
    ///
    /// * Pops:   `0`
    /// * Pushes: `0`
    /// * Errors: `explained in text / on purpose`
    ///
    /// See https://www.lua.org/manual/5.2/manual.html#luaL_optunsigned
    pub fn optUnsigned(lua: *Lua, arg: i32) ?Unsigned {
        if (lua.isNoneOrNil(arg)) return null;
        return lua.checkUnsigned(arg);
    }

    /// Pushes the fail value onto the stack
    ///
    /// Only available in Lua 5.4
    ///
    /// * Pops:   `0`
    /// * Pushes: `1`
    /// * Errors: `never`
    ///
    /// See https://www.lua.org/manual/5.4/manual.html#luaL_pushfail
    pub fn pushFail(lua: *Lua) void {
        c.luaL_pushfail(@as(*LuaState, @ptrCast(lua)));
    }

    /// Creates and returns a reference in the table at index `index` for the object on the top of the stack
    /// Pops the object
    ///
    /// A reference is a unique integer key. As long as you do not manually add integer
    /// keys into the table t, `Lua.ref()` ensures the uniqueness of the key it returns.
    /// You can retrieve an object referred by the reference r by calling
    /// `Lua.rawGetIndex(index, r)`. The function `Lua.unref()` frees a reference.
    ///
    /// If the object on the top of the stack is nil, `Lua.ref()` returns the constant
    /// `ref_nil`. The constant `ref_no` is guaranteed to be different from any
    /// reference returned by `Lua.ref()`.
    ///
    /// * Pops:   `1`
    /// * Pushes: `0`
    /// * Errors: `memory`
    ///
    /// See https://www.lua.org/manual/5.4/manual.html#luaL_ref
    pub fn ref(lua: *Lua, index: i32) !i32 {
        const ret = if (lang == .luau) c.lua_ref(@ptrCast(lua), index) else c.luaL_ref(@ptrCast(lua), index);
        return if (ret == ref_nil) error.LuaError else ret;
    }

    /// Opens a library
    ///
    /// When called with libname equal to `null`, it simply registers all functions in
    /// the list `funcs` (see luaL_Reg) into the table on the top of the stack.
    ///
    /// When called with a non-null libname, `Lua.registerFns` creates a new table t, sets
    /// it as the value of the global variable `libname`, sets it as the value of
    /// `package.loaded[libname]`, and registers on it all functions in the list `funcs`. If
    /// there is a table in `package.loaded[libname]` or in variable `libname`, reuses this
    /// table instead of creating a new one.
    ///
    /// In any case the function leaves the table on the top of the stack.
    ///
    /// Only available in Lua 5.1, LuaJIT, and Luau
    ///
    /// * Pops:   `(0|1)`
    /// * Pushes: `1`
    /// * Errors: `memory`
    ///
    ///
    /// See https://www.lua.org/manual/5.1/manual.html#luaL_register
    pub fn registerFns(lua: *Lua, libname: ?[:0]const u8, funcs: []const FnReg) void {
        // translated from the implementation of luaI_openlib so we can use a slice of
        // FnReg without requiring a sentinel end value
        if (libname) |name| {
            _ = c.luaL_findtable(@ptrCast(lua), registry_index, "_LOADED", 1);
            _ = lua.getField(-1, name);
            if (!lua.isTable(-1)) {
                lua.pop(1);
                if (c.luaL_findtable(@ptrCast(lua), globals_index, name, @intCast(funcs.len))) |_| {
                    switch (lang) {
                        .luau => lua.raiseErrorStr("name conflict for module '%s'", .{name.ptr}),
                        else => lua.raiseErrorStr("name conflict for module " ++ c.LUA_QS, .{name.ptr}),
                    }
                }
                lua.pushValue(-1);
                lua.setField(-3, name);
            }
            lua.remove(-2);
            lua.insert(-1);
        }
        for (funcs) |f| {
            // TODO: handle null functions
            lua.pushFunction(f.func.?);
            lua.setField(-2, f.name);
        }
    }

    /// If package.loaded[`mod_name`] is not true, calls the function `open_fn` with `mod_name`
    /// as an argument and sets the call result to package.loaded[`mod_name`] as if that function
    /// has been called through require.
    ///
    /// If `global` is true, also stores the module into the global `mod_name`.
    ///
    /// Leaves a copy of the module on the stack.
    ///
    /// * Pops:   `0`
    /// * Pushes: `1`
    /// * Errors: `other`
    ///
    /// See https://www.lua.org/manual/5.4/manual.html#luaL_requiref
    pub fn requireF(lua: *Lua, mod_name: [:0]const u8, open_fn: CFn, global: bool) void {
        switch (lang) {
            .lua51, .luajit, .luau => {
                lua.pushFunction(open_fn);
                _ = lua.pushStringZ(mod_name);
                lua.call(.{ .args = 1 });
            },
            else => c.luaL_requiref(@ptrCast(lua), mod_name.ptr, open_fn, @intFromBool(global)),
        }
    }

    /// Registers all functions in the array `fns` into the table on the top of the stack
    ///
    /// All functions are created with `num_upvalues` upvalues initialized
    /// with copies of the `num_upvalues` values previously pushed on the stack on top of the
    /// library table. These values are popped from the stack after the registration.
    ///
    /// A function with a `null` value represents a placeholder, which is filled with
    /// false.
    ///
    /// Not available in Lua 5.1, LuaJIT, or Luau
    ///
    /// * Pops:   `num_upvalues`
    /// * Pushes: `0`
    /// * Errors: `memory`
    ///
    /// See https://www.lua.org/manual/5.4/manual.html#luaL_setfuncs
    pub fn setFuncs(lua: *Lua, funcs: []const FnReg, num_upvalues: i32) void {
        lua.checkStackErr(num_upvalues, "too many upvalues");
        for (funcs) |f| {
            if (f.func) |func| {
                var i: i32 = 0;
                // copy upvalues to the top
                while (i < num_upvalues) : (i += 1) lua.pushValue(-num_upvalues);
                lua.pushClosure(func, num_upvalues);
            } else lua.pushBoolean(false); // register a placeholder
            lua.setField(-(num_upvalues + 2), f.name);
        }
        lua.pop(num_upvalues);
    }

    /// Sets the metatable of the object on the top of the stack as the metatable associated
    /// with `table_name` in the registry
    ///
    /// Not available in Lua 5.1, LuaJIT, or Luau
    ///
    /// * Pops:   `0`
    /// * Pushes: `0`
    /// * Errors: `never`
    ///
    /// See https://www.lua.org/manual/5.4/manual.html#luaL_setmetatable
    pub fn setMetatableRegistry(lua: *Lua, table_name: [:0]const u8) void {
        c.luaL_setmetatable(@ptrCast(lua), table_name.ptr);
    }

    /// This function works like `Lua.checkUserdata()` except it returns a Zig error instead of raising a Lua error on fail
    ///
    /// Not available in Lua 5.1, LuaJIT, or Luau
    ///
    /// * Pops:   `0`
    /// * Pushes: `0`
    /// * Errors: `memory`
    ///
    /// See https://www.lua.org/manual/5.4/manual.html#luaL_testudata
    pub fn testUserdata(lua: *Lua, comptime T: type, arg: i32, name: [:0]const u8) !*T {
        if (c.luaL_testudata(@ptrCast(lua), arg, name.ptr)) |ptr| {
            return @ptrCast(@alignCast(ptr));
        } else return error.LuaError;
    }

    /// This function works like `Lua.checkUserdataSlice()` except it returns a Zig error instead of raising a Lua error on fail
    ///
    /// Not available in Lua 5.1, LuaJIT, or Luau
    ///
    /// * Pops:   `0`
    /// * Pushes: `0`
    /// * Errors: `memory`
    ///
    /// See https://www.lua.org/manual/5.4/manual.html#luaL_checkudata
    pub fn testUserdataSlice(lua: *Lua, comptime T: type, arg: i32, name: [:0]const u8) ![]T {
        if (c.luaL_testudata(@ptrCast(lua), arg, name.ptr)) |ptr| {
            const size = lua.rawLen(arg) / @sizeOf(T);
            return @as([*]T, @ptrCast(@alignCast(ptr)))[0..size];
        } else return error.LuaError;
    }

    /// Converts any Lua value at the given index into a string in a reasonable format
    /// Uses the __tostring metamethod if available
    ///
    /// Not available in Lua 5.1, LuaJIT, or Luau
    ///
    /// * Pops:   `0`
    /// * Pushes: `1`
    /// * Errors: `other`
    ///
    /// See https://www.lua.org/manual/5.4/manual.html#luaL_tolstring
    pub fn toStringEx(lua: *Lua, index: i32) [:0]const u8 {
        var length: usize = undefined;
        const ptr = c.luaL_tolstring(@ptrCast(lua), index, &length);
        return ptr[0..length :0];
    }

    /// Creates and pushes a traceback of the stack of `state`. If `msg` is not `null`, it is
    /// appended at the beginning of the traceback. The `level` parameter tells at which
    /// level to start the traceback.
    ///
    /// * Pops:   `0`
    /// * Pushes: `1`
    /// * Errors: `memory`
    ///
    /// See https://www.lua.org/manual/5.4/manual.html#luaL_traceback
    pub fn traceback(lua: *Lua, state: *Lua, msg: ?[:0]const u8, level: i32) void {
        c.luaL_traceback(@ptrCast(lua), @ptrCast(state), if (msg) |message| message.ptr else null, level);
    }

    /// Raises a type error for the argument `arg` of the C function that called it.
    /// `type_name` is the name of the expected type.
    ///
    /// Only available in Lua 5.4
    ///
    /// * Pops:   `0`
    /// * Pushes: `0`
    /// * Errors: `explained in text / on purpose`
    ///
    /// See https://www.lua.org/manual/5.4/manual.html#luaL_typeerror
    pub fn typeError(lua: *Lua, arg: i32, type_name: [:0]const u8) noreturn {
        _ = c.luaL_typeerror(@as(*LuaState, @ptrCast(lua)), arg, type_name.ptr);
        unreachable;
    }

    /// Returns the name of the type of the value at the given `index`
    ///
    /// * Pops:   `0`
    /// * Pushes: `0`
    /// * Errors: `never`
    ///
    /// See https://www.lua.org/manual/5.4/manual.html#luaL_typename
    pub fn typeNameIndex(lua: *Lua, index: i32) [:0]const u8 {
        return std.mem.span(c.luaL_typename(@as(*LuaState, @ptrCast(lua)), index));
    }

    fn unrefLua(lua: *Lua, index: i32, r: i32) void {
        c.luaL_unref(@ptrCast(lua), index, r);
    }

    fn unrefLuau(lua: *Lua, r: i32) void {
        c.lua_unref(@ptrCast(lua), r);
    }

    /// Releases the reference `r` from the table at index `index`.
    ///
    /// The entry is removed from the table, so that the referred object can be collected. The
    /// reference ref is also freed to be used again.
    ///
    /// If ref is `ref_no` or `ref_nil`, `Lua.unref()` does nothing.
    ///
    /// Luau does not support the index parameter.
    ///
    /// * Pops:   `0`
    /// * Pushes: `0`
    /// * Errors: `never`
    ///
    /// See https://www.lua.org/manual/5.4/manual.html#luaL_unref
    pub const unref = if (lang == .luau) unrefLuau else unrefLua;

    /// Pushes onto the stack a string identifying the current position of the control
    /// at the call stack `level`
    ///
    /// Typically this string has the following format: `chunkname:currentline:`
    ///
    /// Level 0 is the running function, level 1 is the function that called the
    /// running function, etc. This function is used to build a prefix for error messages.
    ///
    /// * Pops:   `0`
    /// * Pushes: `1`
    /// * Errors: `memory`
    ///
    /// See https://www.lua.org/manual/5.4/manual.html#luaL_where
    pub fn where(lua: *Lua, level: i32) void {
        c.luaL_where(@ptrCast(lua), level);
    }

    // Standard library loading functions

    /// Open all standard libraries
    ///
    /// * Pops:   `0`
    /// * Pushes: `0`
    /// * Errors: `other`
    ///
    /// See https://www.lua.org/manual/5.4/manual.html#luaL_openlibs
    pub fn openLibs(lua: *Lua) void {
        c.luaL_openlibs(@ptrCast(lua));
    }

    /// Open the basic standard library
    ///
    /// * Pops:   `0`
    /// * Pushes: `0`
    /// * Errors: `other`
    pub fn openBase(lua: *Lua) void {
        lua.requireF("_G", c.luaopen_base, true);
        if (lang == .lua52 or lang == .lua53 or lang == .lua54) lua.pop(1);
    }

    /// Open the coroutine standard library
    ///
    /// Not available in Lua 5.1 and LuaJIT
    ///
    /// * Pops:   `0`
    /// * Pushes: `0`
    /// * Errors: `other`
    pub fn openCoroutine(lua: *Lua) void {
        lua.requireF(c.LUA_COLIBNAME, c.luaopen_coroutine, true);
        if (lang == .lua52 or lang == .lua53 or lang == .lua54) lua.pop(1);
    }

    /// Open the package standard library
    ///
    /// Not available in Luau
    ///
    /// * Pops:   `0`
    /// * Pushes: `0`
    /// * Errors: `other`
    pub fn openPackage(lua: *Lua) void {
        lua.requireF(c.LUA_LOADLIBNAME, c.luaopen_package, true);
        if (lang == .lua52 or lang == .lua53 or lang == .lua54) lua.pop(1);
    }

    /// Open the string standard library
    ///
    /// * Pops:   `0`
    /// * Pushes: `0`
    /// * Errors: `other`
    pub fn openString(lua: *Lua) void {
        lua.requireF(c.LUA_STRLIBNAME, c.luaopen_string, true);
        if (lang == .lua52 or lang == .lua53 or lang == .lua54) lua.pop(1);
    }

    /// Open the UTF-8 standard library
    ///
    /// Not available in Lua 5.1, 5.2, and LuaJIT
    ///
    /// * Pops:   `0`
    /// * Pushes: `0`
    /// * Errors: `other`
    pub fn openUtf8(lua: *Lua) void {
        lua.requireF(c.LUA_UTF8LIBNAME, c.luaopen_utf8, true);
        if (lang == .lua52 or lang == .lua53 or lang == .lua54) lua.pop(1);
    }

    /// Open the table standard library
    ///
    /// * Pops:   `0`
    /// * Pushes: `0`
    /// * Errors: `other`
    pub fn openTable(lua: *Lua) void {
        lua.requireF(c.LUA_TABLIBNAME, c.luaopen_table, true);
        if (lang == .lua52 or lang == .lua53 or lang == .lua54) lua.pop(1);
    }

    /// Open the math standard library
    ///
    /// * Pops:   `0`
    /// * Pushes: `0`
    /// * Errors: `other`
    pub fn openMath(lua: *Lua) void {
        lua.requireF(c.LUA_MATHLIBNAME, c.luaopen_math, true);
        if (lang == .lua52 or lang == .lua53 or lang == .lua54) lua.pop(1);
    }

    /// Open the io standard library
    ///
    /// Not available in Luau
    ///
    /// * Pops:   `0`
    /// * Pushes: `0`
    /// * Errors: `other`
    pub fn openIO(lua: *Lua) void {
        lua.requireF(c.LUA_IOLIBNAME, c.luaopen_io, true);
        if (lang == .lua52 or lang == .lua53 or lang == .lua54) lua.pop(1);
    }

    /// Open the os standard library
    ///
    /// * Pops:   `0`
    /// * Pushes: `0`
    /// * Errors: `other`
    pub fn openOS(lua: *Lua) void {
        lua.requireF(c.LUA_OSLIBNAME, c.luaopen_os, true);
        if (lang == .lua52 or lang == .lua53 or lang == .lua54) lua.pop(1);
    }

    /// Open the debug standard library
    ///
    /// * Pops:   `0`
    /// * Pushes: `0`
    /// * Errors: `other`
    pub fn openDebug(lua: *Lua) void {
        lua.requireF(c.LUA_DBLIBNAME, c.luaopen_debug, true);
        if (lang == .lua52 or lang == .lua53 or lang == .lua54) lua.pop(1);
    }

    /// Open the bit32 standard library
    ///
    /// * Pops:   `0`
    /// * Pushes: `0`
    /// * Errors: `other`
    pub fn openBit32(lua: *Lua) void {
        lua.requireF(c.LUA_BITLIBNAME, c.luaopen_bit32, true);
        if (lang == .lua52 or lang == .lua53 or lang == .lua54) lua.pop(1);
    }

    /// Returns if given typeinfo is a string type
    fn isTypeString(typeinfo: std.builtin.Type.Pointer) bool {
        const childinfo = @typeInfo(typeinfo.child);
        if (typeinfo.child == u8 and typeinfo.size != .One) {
            return true;
        } else if (typeinfo.size == .One and childinfo == .array and childinfo.array.child == u8) {
            return true;
        }
        return false;
    }

    /// Pushes any string type
    fn pushAnyString(lua: *Lua, value: anytype) !void {
        const info = @typeInfo(@TypeOf(value)).pointer;
        switch (info.size) {
            .One => {
                const childinfo = @typeInfo(info.child).array;
                std.debug.assert(childinfo.child == u8);
                std.debug.assert(childinfo.sentinel != null);

                const casted: *childinfo.child = @ptrCast(@constCast(childinfo.sentinel.?));
                if (casted.* != 0) {
                    @compileError("Sentinel of slice must be a null terminator");
                }
                _ = lua.pushStringZ(value);
            },
            .C, .Many, .Slice => {
                std.debug.assert(info.child == u8);
                if (info.sentinel) |sentinel| {
                    const casted: *info.child = @ptrCast(@constCast(sentinel));
                    if (casted.* != 0) {
                        @compileError("Sentinel of slice must be a null terminator");
                    }
                    _ = lua.pushStringZ(value);
                } else {
                    const null_terminated = try lua.allocator().dupeZ(u8, value);
                    defer lua.allocator().free(null_terminated);
                    _ = lua.pushStringZ(null_terminated);
                }
            },
        }
    }

    pub fn pushPointer(lua: *Lua, value: anytype) !void {
        const info = @typeInfo(@TypeOf(value)).Pointer;
        if (comptime isTypeString(info)) {
            try lua.pushAnyString(value);
        } else switch (info.size) {
            .One => {
                if (info.is_const) {
                    @compileLog(value);
                    @compileLog("Lua cannot guarantee that references will not be modified");
                    @compileError("Pointer must not be const");
                }
                lua.pushLightUserdata(@ptrCast(value));
            },
            .C, .Many => {
                lua.createTable(std.mem.len(value), 0);
                for (value, 0..) |index_value, i| {
                    try lua.pushAny(i + 1);
                    try lua.pushAny(index_value);
                    lua.setTable(-3);
                }
            },
            .Slice => {
                lua.createTable(value.len, 0);
                for (value, 0..) |index_value, i| {
                    try lua.pushAny(i + 1);
                    try lua.pushAny(index_value);
                    lua.setTable(-3);
                }
            },
        }
    }

    pub fn pushArray(lua: *Lua, value: anytype) !void {
        const info = @typeInfo(@TypeOf(value)).Array;
        lua.createTable(info.len, 0);
        for (value, 0..) |index_value, i| {
            try lua.pushAny(i + 1);
            try lua.pushAny(index_value);
            lua.setTable(-3);
        }
    }

    pub fn pushZigVector(lua: *Lua, value: anytype) !void {
        const info = @typeInfo(@TypeOf(value)).Vector;
        try lua.pushArray(@as([info.len]info.child, value));
    }

    pub fn pushEnumTag(lua: *Lua, value: anytype) void {
        _ = lua.pushStringZ(@tagName(value));
    }

    pub fn pushEnumValue(lua: *Lua, value: anytype) void {
        lua.pushInteger(@intCast(@intFromEnum(value)));
    }

    pub fn pushOptional(lua: *Lua, value: anytype) !void {
        if (value == null) {
            lua.pushNil();
        } else {
            try lua.pushAny(value.?);
        }
    }

    fn getFunctionNames(comptime T: type) []const [:0]const u8 {
        comptime var result: []const [:0]const u8 = &.{};
        comptime for (std.meta.declarations(T)) |decl| {
            const value = @field(T, decl.name);
            if (@typeInfo(@TypeOf(value)) == .Fn) {
                const name: []const [:0]const u8 = &.{decl.name};
                result = result ++ name;
            }
        };
        return result;
    }

    pub fn pushFunctionsFromType(lua: *Lua, comptime T: type, into_struct: bool) void {
        const function_names = comptime getFunctionNames(T);
        var index: i32 = undefined;
        if (into_struct) {
            index = -3;
            lua.createTable(0, @intCast(function_names.len));
        } else {
            index = if (lua.getTop() > 0) -3 else globals_index;
        }
        inline for (function_names) |name| {
            _ = lua.pushStringZ(name);
            lua.autoPushFunction(@field(T, name));
            lua.setTable(index);
        }
    }

    pub fn pushStruct(lua: *Lua, value: anytype, include_functions: bool) !void {
        const T = @TypeOf(value);
        const info = @typeInfo(T).Struct;

        var table_length = info.fields.len;
        if (include_functions) {
            table_length += getFunctionNames(T).len;
        }

        lua.createTable(0, @intCast(table_length));
        inline for (info.fields) |field| {
            _ = lua.pushStringZ(field.name);
            try lua.pushAny(@field(value, field.name));
            lua.setTable(-3);
        }

        if (include_functions) {
            lua.pushFunctionsFromType(T, false);
        }
    }

    pub fn pushUnion(lua: *Lua, value: anytype, comptime include_functions: bool) !void {
        const T = @TypeOf(value);
        const info = @typeInfo(T).Union;
        if (info.tag_type == null) @compileError("Parameter type is not a tagged union");

        var table_length = info.fields.len;
        if (include_functions) {
            table_length += getFunctionNames(T).len;
        }

        lua.createTable(0, @intCast(table_length));
        errdefer lua.pop(1);
        const tag_name = @tagName(value);
        _ = lua.pushStringZ(tag_name);

        inline for (info.fields) |field| {
            if (std.mem.eql(u8, field.name, tag_name)) {
                try lua.pushAny(@field(value, field.name));
            }
        }
        lua.setTable(-3);

        if (include_functions) {
            lua.pushFunctionsFromType(T, false);
        }
    }

    /// Pushes any valid zig value onto the stack,
    /// Works with ints, floats, booleans, structs,
    /// tagged unions, optionals, and strings
    pub fn pushAny(lua: *Lua, value: anytype) !void {
        switch (@typeInfo(@TypeOf(value))) {
            .int, .comptime_int => {
                lua.pushInteger(@intCast(value));
            },
            .float, .comptime_float => {
                lua.pushNumber(@floatCast(value));
            },
<<<<<<< HEAD
            .Pointer => {
                try lua.pushPointer(value);
            },
            .Array => {
                try lua.pushArray(value);
            },
            .Vector => {
                try lua.pushVector(value);
=======
            .pointer => |info| {
                if (comptime isTypeString(info)) {
                    try lua.pushAnyString(value);
                } else switch (info.size) {
                    .One => {
                        if (info.is_const) {
                            @compileLog(value);
                            @compileLog("Lua cannot guarantee that references will not be modified");
                            @compileError("Pointer must not be const");
                        }
                        lua.pushLightUserdata(@ptrCast(value));
                    },
                    .C, .Many, .Slice => {
                        lua.createTable(0, 0);
                        for (value, 0..) |index_value, i| {
                            try lua.pushAny(i + 1);
                            try lua.pushAny(index_value);
                            lua.setTable(-3);
                        }
                    },
                }
            },
            .array => {
                lua.createTable(0, 0);
                for (value, 0..) |index_value, i| {
                    try lua.pushAny(i + 1);
                    try lua.pushAny(index_value);
                    lua.setTable(-3);
                }
            },
            .vector => |info| {
                try lua.pushAny(@as([info.len]info.child, value));
>>>>>>> 267a6270
            },
            .bool => {
                lua.pushBoolean(value);
            },
<<<<<<< HEAD
            .Enum => {
                lua.pushEnumTag(value);
            },
            .Optional, .Null => {
                try lua.pushOptional(value);
            },
            .Struct => {
                try lua.pushStruct(value);
            },
            .Union => {
                try lua.pushUnion(value);
=======
            .@"enum" => {
                _ = lua.pushStringZ(@tagName(value));
            },
            .optional, .null => {
                if (value == null) {
                    lua.pushNil();
                } else {
                    try lua.pushAny(value.?);
                }
            },
            .@"struct" => |info| {
                lua.createTable(0, 0);
                inline for (info.fields) |field| {
                    try lua.pushAny(field.name);
                    try lua.pushAny(@field(value, field.name));
                    lua.setTable(-3);
                }
            },
            .@"union" => |info| {
                if (info.tag_type == null) @compileError("Parameter type is not a tagged union");
                lua.createTable(0, 0);
                errdefer lua.pop(1);
                try lua.pushAnyString(@tagName(value));

                inline for (info.fields) |field| {
                    if (std.mem.eql(u8, field.name, @tagName(value))) {
                        try lua.pushAny(@field(value, field.name));
                    }
                }
                lua.setTable(-3);
>>>>>>> 267a6270
            },
            .@"fn" => {
                lua.autoPushFunction(value);
            },
            .void => {
                lua.createTable(0, 0);
            },
            else => {
                @compileLog(value);
                @compileError("Invalid type given");
            },
        }
    }

    /// Converts the specified index of the lua stack to the specified
    /// type if possible and returns it
    /// Allocates memory if necessary
    pub fn toAnyAlloc(lua: *Lua, comptime T: type, index: i32) !Parsed(T) {
        var parsed = Parsed(T){
            .arena = try lua.allocator().create(std.heap.ArenaAllocator),
            .value = undefined,
        };
        errdefer lua.allocator().destroy(parsed.arena);
        parsed.arena.* = std.heap.ArenaAllocator.init(lua.allocator());
        errdefer parsed.arena.deinit();

        parsed.value = try lua.toAnyInternal(T, parsed.arena.allocator(), true, index);

        return parsed;
    }

    /// Converts the specified index of the lua stack to the specified
    /// type if possible and returns it
    /// Does not allocate any memory, if memory allocation is needed (such as for parsing slices)
    /// use toAnyAlloc
    pub inline fn toAny(lua: *Lua, comptime T: type, index: i32) !T {
        return lua.toAnyInternal(T, null, false, index);
    }

    /// Converts the specified index of the lua stack to the specified
    /// type if possible and returns it
    /// optional allocator
    fn toAnyInternal(lua: *Lua, comptime T: type, a: ?std.mem.Allocator, comptime allow_alloc: bool, index: i32) !T {
        const stack_size_on_entry = lua.getTop();
        defer {
            if (lua.getTop() != stack_size_on_entry) {
                std.debug.print("Type that filed to parse was: {any}\n", .{T});
                std.debug.print("Expected stack size: {}, Actual Stack Size: {}\n\n", .{ stack_size_on_entry, lua.getTop() });
                @panic("internal parsing error");
            }
        }

        switch (@typeInfo(T)) {
            .int => {
                const result = try lua.toInteger(index);
                return @as(T, @intCast(result));
            },
            .float => {
                const result = try lua.toNumber(index);
                return @as(T, @floatCast(result));
            },
            .array, .vector => {
                const child = std.meta.Child(T);
                const arr_len = switch (@typeInfo(T)) {
                    inline else => |i| i.len,
                };
                var result: T = undefined;
                lua.pushValue(index);
                defer lua.pop(1);

                for (0..arr_len) |i| {
                    if (lua.getMetaField(-1, "__index")) |_| {
                        lua.pushValue(-2);
                        lua.pushInteger(@intCast(i + 1));
                        lua.call(.{ .args = 1, .results = 1 });
                    } else |_| {
                        _ = lua.rawGetIndex(-1, @intCast(i + 1));
                    }
                    defer lua.pop(1);
                    result[i] = try lua.toAny(child, -1);
                }
                return result;
            },
            .pointer => |info| {
                if (comptime isTypeString(info)) {
                    const string: [*:0]const u8 = try lua.toString(index);
                    const end = std.mem.indexOfSentinel(u8, 0, string);

                    if (!info.is_const) {
                        if (!allow_alloc) {
                            @compileError("toAny cannot allocate memory, try using toAnyAlloc");
                        }

                        if (info.sentinel != null) {
                            return try a.?.dupeZ(u8, string[0..end]);
                        } else {
                            return try a.?.dupe(u8, string[0..end]);
                        }
                    } else {
                        return if (info.sentinel == null) string[0..end] else string[0..end :0];
                    }
                } else switch (info.size) {
                    .Slice, .Many => {
                        if (!allow_alloc) {
                            @compileError("toAny cannot allocate memory, try using toAnyAlloc");
                        }
                        return try lua.toSlice(info.child, a.?, index);
                    },
                    else => {
                        return try lua.toUserdata(info.child, index);
                    },
                }
            },
            .bool => {
                return lua.toBoolean(index);
            },
            .@"enum" => |info| {
                const string = try lua.toAnyInternal([]const u8, a, allow_alloc, index);
                inline for (info.fields) |enum_member| {
                    if (std.mem.eql(u8, string, enum_member.name)) {
                        return @field(T, enum_member.name);
                    }
                }
                return error.LuaInvalidEnumTagName;
            },
            .@"struct" => {
                return try lua.toStruct(T, a, allow_alloc, index);
            },
            .@"union" => |u| {
                if (u.tag_type == null) @compileError("Parameter type is not a tagged union");
                if (!lua.isTable(index)) return error.LuaValueIsNotATable;

                lua.pushValue(index);
                defer lua.pop(1);
                lua.pushNil();
                if (lua.next(-2)) {
                    defer lua.pop(2);
                    const key = try lua.toAny([]const u8, -2);
                    inline for (u.fields) |field| {
                        if (std.mem.eql(u8, key, field.name)) {
                            return @unionInit(T, field.name, try lua.toAny(field.type, -1));
                        }
                    }
                    return error.LuaInvalidTagName;
                }
                return error.LuaTableIsEmpty;
            },
            .optional => {
                if (lua.isNil(index)) {
                    return null;
                } else {
                    return try lua.toAnyInternal(@typeInfo(T).optional.child, a, allow_alloc, index);
                }
            },
            .void => {
                if (!lua.isTable(index)) return error.LuaValueIsNotATable;
                lua.pushValue(index);
                defer lua.pop(1);
                lua.pushNil();
                if (lua.next(-2)) {
                    lua.pop(2);
                    return error.LuaVoidTableIsNotEmpty;
                }
                return void{};
            },
            else => {
                @compileError("Invalid parameter type");
            },
        }
    }

    /// Converts a lua array to a zig slice, memory is owned by the caller
    fn toSlice(lua: *Lua, comptime ChildType: type, a: std.mem.Allocator, raw_index: i32) ![]ChildType {
        const index = lua.absIndex(raw_index);

        if (!lua.isTable(index)) {
            return error.LuaValueNotATable;
        }

        const size = lua.rawLen(index);
        var result = try a.alloc(ChildType, size);

        for (1..size + 1) |i| {
            _ = try lua.pushAny(i);
            _ = lua.getTable(index);
            defer lua.pop(1);
            result[i - 1] = try lua.toAnyInternal(ChildType, a, true, -1);
        }

        return result;
    }

    /// Converts value at given index to a zig struct if possible
    fn toStruct(lua: *Lua, comptime T: type, a: ?std.mem.Allocator, comptime allow_alloc: bool, raw_index: i32) !T {
        const stack_size_on_entry = lua.getTop();
        defer std.debug.assert(lua.getTop() == stack_size_on_entry);

        const index = lua.absIndex(raw_index);

        if (!lua.isTable(index)) {
            return error.LuaValueNotATable;
        }

        var result: T = undefined;

        inline for (@typeInfo(T).@"struct".fields) |field| {
            const field_type_info = comptime @typeInfo(field.type);
            const field_name = comptime field.name ++ "";
            _ = lua.pushStringZ(field_name);

            const lua_field_type = lua.getTable(index);
            defer lua.pop(1);
            if (lua_field_type == .nil) {
                if (field.default_value) |default_value| {
                    @field(result, field.name) = @as(*const field.type, @ptrCast(@alignCast(default_value))).*;
                } else if (field_type_info != .optional) {
                    return error.LuaTableMissingValue;
                }
            } else {
                const stack_size_before_call = lua.getTop();
                @field(result, field.name) = try lua.toAnyInternal(field.type, a, allow_alloc, -1);
                std.debug.assert(stack_size_before_call == lua.getTop());
            }
        }

        return result;
    }

    /// Calls a function and pushes its return value to the top of the stack
    fn autoCallAndPush(lua: *Lua, comptime ReturnType: type, func_name: [:0]const u8, args: anytype) !void {
        if (try lua.getGlobal(func_name) != LuaType.function) return error.LuaInvalidFunctionName;

        inline for (args) |arg| {
            try lua.pushAny(arg);
        }

        const num_results = if (ReturnType == void) 0 else 1;
        try lua.protectedCall(.{ .args = args.len, .results = num_results });
    }

    ///automatically calls a lua function with the given arguments
    pub fn autoCall(lua: *Lua, comptime ReturnType: type, func_name: [:0]const u8, args: anytype) !ReturnType {
        try lua.autoCallAndPush(ReturnType, func_name, args);
        const result = try lua.toAny(ReturnType, -1);
        lua.setTop(0);
        return result;
    }

    ///automatically calls a lua function with the given arguments
    pub fn autoCallAlloc(lua: *Lua, comptime ReturnType: type, func_name: [:0]const u8, args: anytype) !Parsed(ReturnType) {
        try lua.autoCallAndPush(ReturnType, func_name, args);
        const result = try lua.toAnyAlloc(ReturnType, -1);
        lua.setTop(0);
        return result;
    }

    //automatically generates a wrapper function
    fn GenerateInterface(comptime function: anytype) type {
        const info = @typeInfo(@TypeOf(function));
        if (info != .@"fn") {
            @compileLog(info);
            @compileLog(function);
            @compileError("function pointer must be passed");
        }
        return struct {
            pub fn interface(lua: *Lua) i32 {
                var parameters: std.meta.ArgsTuple(@TypeOf(function)) = undefined;

                inline for (info.@"fn".params, 0..) |param, i| {
                    const param_info = @typeInfo(param.type.?);
                    //only use the overhead of creating the arena allocator if needed
                    if (comptime param_info == .pointer and param_info.pointer.size != .One) {
                        const parsed = lua.toAnyAlloc(param.type.?, (i + 1)) catch |err| {
                            lua.raiseErrorStr(@errorName(err), .{});
                        };

                        defer parsed.deinit();

                        parameters[i] = parsed.value;
                    } else {
                        const parsed = lua.toAny(param.type.?, (i + 1)) catch |err| {
                            lua.raiseErrorStr(@errorName(err), .{});
                        };

                        parameters[i] = parsed;
                    }
                }

                if (@typeInfo(info.@"fn".return_type.?) == .error_union) {
                    const result = @call(.auto, function, parameters) catch |err| {
                        lua.raiseErrorStr(@errorName(err), .{});
                    };
                    lua.pushAny(result) catch |err| {
                        lua.raiseErrorStr(@errorName(err), .{});
                    };
                } else {
                    const result = @call(.auto, function, parameters);
                    lua.pushAny(result) catch |err| {
                        lua.raiseErrorStr(@errorName(err), .{});
                    };
                }

                return 1;
            }
        };
    }

    ///generates the interface for and pushes a function to the stack
    pub fn autoPushFunction(lua: *Lua, function: anytype) void {
        const T = @TypeOf(function);
        return switch (T) {
            ZigFn,
            ZigHookFn,
            ZigContFn,
            ZigReaderFn,
            ZigUserdataDtorFn,
            ZigUserAtomCallbackFn,
            ZigWarnFn,
            ZigWriterFn,
            => lua.pushFunction(wrap(function)),
            else => {
                const Interface = GenerateInterface(function);
                lua.pushFunction(wrap(Interface.interface));
            },
        };
    }

    ///get any lua global
    pub fn get(lua: *Lua, comptime ReturnType: type, name: [:0]const u8) !ReturnType {
        _ = try lua.getGlobal(name);
        return try lua.toAny(ReturnType, -1);
    }

    /// get any lua global
    /// can allocate memory
    pub fn getAlloc(lua: *Lua, comptime ReturnType: type, name: [:0]const u8) !Parsed(ReturnType) {
        _ = try lua.getGlobal(name);
        return try lua.toAnyAlloc(ReturnType, -1);
    }

    ///set any lua global
    pub fn set(lua: *Lua, name: [:0]const u8, value: anytype) !void {
        try lua.pushAny(value);
        lua.setGlobal(name);
    }
};

/// A string buffer allowing for Zig code to build Lua strings piecemeal
/// All LuaBuffer functions are wrapped in this struct to make the API more convenient to use
pub const Buffer = struct {
    b: LuaBuffer = undefined,

    /// Initialize a Lua string buffer
    /// See https://www.lua.org/manual/5.4/manual.html#luaL_buffinit
    pub fn init(buf: *Buffer, lua: *Lua) void {
        c.luaL_buffinit(@ptrCast(lua), &buf.b);
    }

    /// Initialize a Lua string buffer with an initial size
    /// See https://www.lua.org/manual/5.4/manual.html#luaL_buffinitsize
    pub fn initSize(buf: *Buffer, lua: *Lua, size: usize) []u8 {
        return c.luaL_buffinitsize(@ptrCast(lua), &buf.b, size)[0..size];
    }

    /// Internal Lua type for a string buffer
    pub const LuaBuffer = c.luaL_Buffer;

    pub const buffer_size = if (lang == .luau) c.LUA_BUFFERSIZE else c.LUAL_BUFFERSIZE;

    /// Adds `byte` to the buffer
    /// See https://www.lua.org/manual/5.4/manual.html#luaL_addchar
    pub fn addChar(buf: *Buffer, byte: u8) void {
        // could not be translated by translate-c
        var lua_buf = &buf.b;

        switch (lang) {
            .lua51, .luajit, .luau => {
                if (lua_buf.p > &lua_buf.buffer[buffer_size - 1]) _ = buf.prep();
                lua_buf.p.* = byte;
                lua_buf.p += 1;
            },
            else => {
                if (lua_buf.n >= lua_buf.size) _ = buf.prepSize(1);
                lua_buf.b[lua_buf.n] = byte;
                lua_buf.n += 1;
            },
        }
    }

    /// Adds a copy of the string `str` to the buffer
    /// See https://www.lua.org/manual/5.4/manual.html#luaL_addgsub
    pub fn addGSub(buf: *Buffer, str: [:0]const u8, pat: [:0]const u8, rep: [:0]const u8) void {
        c.luaL_addgsub(&buf.b, str.ptr, pat.ptr, rep.ptr);
    }

    /// Adds the string to the buffer
    /// See https://www.lua.org/manual/5.4/manual.html#luaL_addlstring
    pub fn addString(buf: *Buffer, str: []const u8) void {
        c.luaL_addlstring(&buf.b, str.ptr, str.len);
    }

    /// Adds to the buffer a string of `length` previously copied to the buffer area
    /// See https://www.lua.org/manual/5.4/manual.html#luaL_addsize
    pub fn addSize(buf: *Buffer, length: usize) void {
        // another function translate-c couldn't handle
        // c.luaL_addsize(&buf.b, length);
        var lua_buf = &buf.b;

        switch (lang) {
            .lua51, .luajit, .luau => lua_buf.p += length,
            else => lua_buf.n += length,
        }
    }

    /// Adds the zero-terminated string pointed to by `str` to the buffer
    /// See https://www.lua.org/manual/5.4/manual.html#luaL_addstring
    pub fn addStringZ(buf: *Buffer, str: [:0]const u8) void {
        switch (lang) {
            .luau => c.luaL_addlstring(&buf.b, str.ptr, str.len),
            else => c.luaL_addstring(&buf.b, str.ptr),
        }
    }

    /// Adds the value on the top of the stack to the buffer
    /// Pops the value
    /// See https://www.lua.org/manual/5.4/manual.html#luaL_addvalue
    pub fn addValue(buf: *Buffer) void {
        c.luaL_addvalue(&buf.b);
    }

    /// Adds the value at the given index to the buffer
    pub fn addValueAny(buf: *Buffer, idx: i32) void {
        c.luaL_addvalueany(&buf.b, idx);
    }

    /// Returns a slice of the current content of the buffer
    /// Any changes to the buffer may invalidate this slice
    /// See https://www.lua.org/manual/5.4/manual.html#luaL_buffaddr
    pub fn addr(buf: *Buffer) []u8 {
        const length = buf.b.n;
        return c.luaL_buffaddr(&buf.b)[0..length];
    }

    /// Returns the length of the buffer
    /// See https://www.lua.org/manual/5.4/manual.html#luaL_bufflen
    pub fn len(buf: *Buffer) usize {
        return c.luaL_bufflen(&buf.b);
    }

    /// Removes `num` bytes from the buffer
    /// TODO: perhaps error check?
    /// See https://www.lua.org/manual/5.4/manual.html#luaL_buffsub
    pub fn sub(buf: *Buffer, num: usize) void {
        // Another bug with translate-c
        // c.luaL_buffsub(&buf.b, num);
        var lua_buf = &buf.b;
        lua_buf.n -= num;
    }

    /// Equivalent to prepSize with a buffer size of Buffer.buffer_size
    /// See https://www.lua.org/manual/5.4/manual.html#luaL_prepbuffer
    pub fn prep(buf: *Buffer) []u8 {
        return switch (lang) {
            .luau => c.luaL_prepbuffsize(&buf.b, buffer_size)[0..buffer_size],
            else => c.luaL_prepbuffer(&buf.b)[0..buffer_size],
        };
    }

    /// Returns an address to a space of `size` where you can copy a string
    /// to be added to the buffer
    /// you must call `Buffer.addSize` to actually add it to the buffer
    /// See https://www.lua.org/manual/5.4/manual.html#luaL_prepbuffsize
    pub fn prepSize(buf: *Buffer, size: usize) []u8 {
        return c.luaL_prepbuffsize(&buf.b, size)[0..size];
    }

    /// Finishes the use of the buffer leaving the final string on the top of the stack
    /// See https://www.lua.org/manual/5.4/manual.html#luaL_pushresult
    pub fn pushResult(buf: *Buffer) void {
        c.luaL_pushresult(&buf.b);
    }

    /// Equivalent to `Buffer.addSize()` followed by `Buffer.pushResult()`
    /// See https://www.lua.org/manual/5.4/manual.html#luaL_pushresultsize
    pub fn pushResultSize(buf: *Buffer, size: usize) void {
        c.luaL_pushresultsize(&buf.b, size);
    }
};

// Helper functions to make the ziglua API easier to use

const Tuple = std.meta.Tuple;

fn TypeOfWrap(comptime function: anytype) type {
    const Args = std.meta.ArgsTuple(@TypeOf(function));
    return switch (Args) {
        Tuple(&.{*Lua}) => CFn,
        Tuple(&.{ *Lua, Event, *DebugInfo }) => CHookFn,
        Tuple(&.{ *Lua, Status, Context }) => CContFn,
        Tuple(&.{ *Lua, *anyopaque }) => CReaderFn,
        Tuple(&.{*anyopaque}) => CUserdataDtorFn,
        Tuple(&.{ *Lua, i32 }) => CInterruptCallbackFn,
        Tuple(&.{[]const u8}) => CUserAtomCallbackFn,
        Tuple(&.{ ?*anyopaque, []const u8, bool }) => CWarnFn,
        Tuple(&.{ *Lua, []const u8, *anyopaque }) => CWriterFn,
        else => @compileError("Unsupported function given to wrap '" ++ @typeName(@TypeOf(function)) ++ "'"),
    };
}

/// Wraps the given Zig function for use in the Lua API
///
/// * Wraps `fn (lua: *Lua) i32` as `CFn`
/// * Wraps `fn (lua: *Lua, event: Event, info: *DebugInfo) void` as `CHookFn`
/// * Wraps `fn (lua: *Lua, status: Status, ctx: Context) i32` as 'CContFn'
/// * Wraps `fn (lua: *Lua, data: *anyopaque) ?[]const u8` as `CReaderFn`
/// * Wraps `fn (data: *anyopaque) void` as `CUserdataDtorFn`
/// * Wraps `fn (lua: *Lua, gc: i32) void` as `CInterruptCallbackFn`
/// * Wraps `fn (str: []const u8) i16` as `CUserAtomCallbackFn`
/// * Wraps `fn (data: ?*anyopaque, msg: []const u8, to_cont: bool) void` as `CWarnFn`
/// * Wraps `fn (lua: *Lua, buf: []const u8, data: *anyopaque) bool` as `CWriterFn`
///
/// Functions that accept a `*Lua` pointer also support returning error unions. For example,
/// wrap also supports `fn (lua: *Lua) !i32` for a `CFn`.
pub fn wrap(comptime function: anytype) TypeOfWrap(function) {
    const info = @typeInfo(@TypeOf(function));
    if (info != .@"fn") {
        @compileError("Wrap only accepts functions");
    }

    const has_error_union = @typeInfo(info.@"fn".return_type.?) == .error_union;

    const Args = std.meta.ArgsTuple(@TypeOf(function));
    switch (Args) {
        // CFn
        Tuple(&.{*Lua}) => {
            return struct {
                fn inner(state: ?*LuaState) callconv(.C) c_int {
                    // this is called by Lua, state should never be null
                    var lua: *Lua = @ptrCast(state.?);
                    if (has_error_union) {
                        return @call(.always_inline, function, .{lua}) catch |err| {
                            lua.raiseErrorStr(@errorName(err), .{});
                        };
                    } else {
                        return @call(.always_inline, function, .{lua});
                    }
                }
            }.inner;
        },
        // CHookFn
        Tuple(&.{ *Lua, Event, *DebugInfo }) => {
            return struct {
                fn inner(state: ?*LuaState, ar: ?*Debug) callconv(.C) void {
                    // this is called by Lua, state should never be null
                    var lua: *Lua = @ptrCast(state.?);
                    var debug_info: DebugInfo = .{
                        .current_line = if (ar.?.currentline == -1) null else ar.?.currentline,
                        .private = switch (lang) {
                            .lua51, .luajit => ar.?.i_ci,
                            else => @ptrCast(ar.?.i_ci),
                        },
                    };
                    if (has_error_union) {
                        @call(.always_inline, function, .{ lua, @as(Event, @enumFromInt(ar.?.event)), &debug_info }) catch |err| {
                            lua.raiseErrorStr(@errorName(err), .{});
                        };
                    } else {
                        @call(.always_inline, function, .{ lua, @as(Event, @enumFromInt(ar.?.event)), &debug_info });
                    }
                }
            }.inner;
        },
        // CContFn
        Tuple(&.{ *Lua, Status, Context }) => {
            return struct {
                fn inner(state: ?*LuaState, status: c_int, ctx: Context) callconv(.C) c_int {
                    // this is called by Lua, state should never be null
                    var lua: *Lua = @ptrCast(state.?);
                    if (has_error_union) {
                        return @call(.always_inline, function, .{ lua, @as(Status, @enumFromInt(status)), ctx }) catch |err| {
                            lua.raiseErrorStr(@errorName(err), .{});
                        };
                    } else {
                        return @call(.always_inline, function, .{ lua, @as(Status, @enumFromInt(status)), ctx });
                    }
                }
            }.inner;
        },
        // CReaderFn
        Tuple(&.{ *Lua, *anyopaque }) => {
            return struct {
                fn inner(state: ?*LuaState, data: ?*anyopaque, size: [*c]usize) callconv(.C) [*c]const u8 {
                    // this is called by Lua, state should never be null
                    var lua: *Lua = @ptrCast(state.?);
                    if (has_error_union) {
                        const result = @call(.always_inline, function, .{ lua, data.? }) catch |err| {
                            lua.raiseErrorStr(@errorName(err), .{});
                        };
                        if (result) |buffer| {
                            size.* = buffer.len;
                            return buffer.ptr;
                        } else {
                            size.* = 0;
                            return null;
                        }
                    } else {
                        if (@call(.always_inline, function, .{ lua, data.? })) |buffer| {
                            size.* = buffer.len;
                            return buffer.ptr;
                        } else {
                            size.* = 0;
                            return null;
                        }
                    }
                }
            }.inner;
        },
        // CUserdataDtorFn
        Tuple(&.{*anyopaque}) => {
            return struct {
                fn inner(userdata: *anyopaque) callconv(.C) void {
                    return @call(.always_inline, function, .{userdata});
                }
            }.inner;
        },
        // CInterruptCallbackFn
        Tuple(&.{ *Lua, i32 }) => {
            return struct {
                fn inner(state: ?*LuaState, gc: c_int) callconv(.C) void {
                    // this is called by Lua, state should never be null
                    var lua: *Lua = @ptrCast(state.?);
                    if (has_error_union) {
                        @call(.always_inline, function, .{ lua, gc }) catch |err| {
                            lua.raiseErrorStr(@errorName(err), .{});
                        };
                    } else {
                        @call(.always_inline, function, .{ lua, gc });
                    }
                }
            }.inner;
        },
        // CUserAtomCallbackFn
        Tuple(&.{[]const u8}) => {
            return struct {
                fn inner(str: [*c]const u8, len: usize) callconv(.C) i16 {
                    if (str) |s| {
                        const buf = s[0..len];
                        return @call(.always_inline, function, .{buf});
                    }
                    return -1;
                }
            }.inner;
        },
        // CWarnFn
        Tuple(&.{ ?*anyopaque, []const u8, bool }) => {
            return struct {
                fn inner(data: ?*anyopaque, msg: [*c]const u8, to_cont: c_int) callconv(.C) void {
                    // warning messages emitted from Lua should be null-terminated for display
                    const message = std.mem.span(@as([*:0]const u8, @ptrCast(msg)));
                    @call(.always_inline, function, .{ data, message, to_cont != 0 });
                }
            }.inner;
        },
        // CWriterFn
        Tuple(&.{ *Lua, []const u8, *anyopaque }) => {
            return struct {
                fn inner(state: ?*LuaState, buf: ?*const anyopaque, size: usize, data: ?*anyopaque) callconv(.C) c_int {
                    // this is called by Lua, state should never be null
                    var lua: *Lua = @ptrCast(state.?);
                    const buffer = @as([*]const u8, @ptrCast(buf))[0..size];

                    const result = if (has_error_union) blk: {
                        break :blk @call(.always_inline, function, .{ lua, buffer, data.? }) catch |err| {
                            lua.raiseErrorStr(@errorName(err), .{});
                        };
                    } else blk: {
                        break :blk @call(.always_inline, function, .{ lua, buffer, data.? });
                    };

                    // it makes more sense for the inner writer function to return false for failure,
                    // so negate the result here
                    return @intFromBool(!result);
                }
            }.inner;
        },
        else => @compileError("Unsupported function given to wrap '" ++ @typeName(@TypeOf(function)) ++ "'"),
    }
}

/// Zig wrapper for Luau lua_CompileOptions that uses the same defaults as Luau if
/// no compile options is specified.
pub const CompileOptions = struct {
    optimization_level: i32 = 1,
    debug_level: i32 = 1,
    coverage_level: i32 = 0,
    /// global builtin to construct vectors; disabled by default (<vector_lib>.<vector_ctor>)
    vector_lib: ?[*:0]const u8 = null,
    vector_ctor: ?[*:0]const u8 = null,
    /// vector type name for type tables; disabled by default
    vector_type: ?[*:0]const u8 = null,
    /// null-terminated array of globals that are mutable; disables the import optimization for fields accessed through these
    mutable_globals: ?[*:null]const ?[*:0]const u8 = null,
};

/// Compile luau source into bytecode, return callee owned buffer allocated through the given allocator.
pub fn compile(allocator: Allocator, source: []const u8, options: CompileOptions) ![]const u8 {
    var size: usize = 0;

    var opts = c.lua_CompileOptions{
        .optimizationLevel = options.optimization_level,
        .debugLevel = options.debug_level,
        .coverageLevel = options.coverage_level,
        .vectorLib = options.vector_lib,
        .vectorCtor = options.vector_ctor,
        .mutableGlobals = options.mutable_globals,
    };
    const bytecode = c.luau_compile(source.ptr, source.len, &opts, &size);
    if (bytecode == null) return error.OutOfMemory;
    defer zig_luau_free(bytecode);
    return try allocator.dupe(u8, bytecode[0..size]);
}

/// Export a Zig function to be used as a the entry point to a Lua module
///
/// Exported as luaopen_[name]
pub fn exportFn(comptime name: []const u8, comptime func: anytype) CFn {
    if (lang == .luau) @compileError("Luau does not support compiling or loading shared modules");

    return struct {
        fn luaopen(state: ?*LuaState) callconv(.C) c_int {
            const declaration = comptime wrap(func);

            return @call(.always_inline, declaration, .{state});
        }

        comptime {
            @export(&luaopen, .{ .name = "luaopen_" ++ name });
        }
    }.luaopen;
}<|MERGE_RESOLUTION|>--- conflicted
+++ resolved
@@ -2202,11 +2202,7 @@
     /// See https://www.lua.org/manual/5.4/manual.html#lua_rawlen
     pub fn rawLen(lua: *Lua, index: i32) usize {
         switch (lang) {
-<<<<<<< HEAD
-            .lua51, .luajit, .luau => return @intCast(c.lua_objlen(@ptrCast(lua), index)),
-=======
             .lua51, .luau, .luajit => return @intCast(c.lua_objlen(@ptrCast(lua), index)),
->>>>>>> 267a6270
             else => return @intCast(c.lua_rawlen(@ptrCast(lua), index)),
         }
     }
@@ -4460,7 +4456,7 @@
         const info = @typeInfo(T).Union;
         if (info.tag_type == null) @compileError("Parameter type is not a tagged union");
 
-        var table_length = info.fields.len;
+        var table_length = 1;
         if (include_functions) {
             table_length += getFunctionNames(T).len;
         }
@@ -4493,97 +4489,29 @@
             .float, .comptime_float => {
                 lua.pushNumber(@floatCast(value));
             },
-<<<<<<< HEAD
-            .Pointer => {
+            .pointer => {
                 try lua.pushPointer(value);
             },
-            .Array => {
+            .array => {
                 try lua.pushArray(value);
             },
-            .Vector => {
+            .vector => {
                 try lua.pushVector(value);
-=======
-            .pointer => |info| {
-                if (comptime isTypeString(info)) {
-                    try lua.pushAnyString(value);
-                } else switch (info.size) {
-                    .One => {
-                        if (info.is_const) {
-                            @compileLog(value);
-                            @compileLog("Lua cannot guarantee that references will not be modified");
-                            @compileError("Pointer must not be const");
-                        }
-                        lua.pushLightUserdata(@ptrCast(value));
-                    },
-                    .C, .Many, .Slice => {
-                        lua.createTable(0, 0);
-                        for (value, 0..) |index_value, i| {
-                            try lua.pushAny(i + 1);
-                            try lua.pushAny(index_value);
-                            lua.setTable(-3);
-                        }
-                    },
-                }
-            },
-            .array => {
-                lua.createTable(0, 0);
-                for (value, 0..) |index_value, i| {
-                    try lua.pushAny(i + 1);
-                    try lua.pushAny(index_value);
-                    lua.setTable(-3);
-                }
-            },
-            .vector => |info| {
-                try lua.pushAny(@as([info.len]info.child, value));
->>>>>>> 267a6270
             },
             .bool => {
                 lua.pushBoolean(value);
             },
-<<<<<<< HEAD
-            .Enum => {
+            .@"enum" => {
                 lua.pushEnumTag(value);
             },
-            .Optional, .Null => {
+            .optional, .null => {
                 try lua.pushOptional(value);
             },
-            .Struct => {
+            .@"struct" => {
                 try lua.pushStruct(value);
             },
-            .Union => {
+            .@"union" => {
                 try lua.pushUnion(value);
-=======
-            .@"enum" => {
-                _ = lua.pushStringZ(@tagName(value));
-            },
-            .optional, .null => {
-                if (value == null) {
-                    lua.pushNil();
-                } else {
-                    try lua.pushAny(value.?);
-                }
-            },
-            .@"struct" => |info| {
-                lua.createTable(0, 0);
-                inline for (info.fields) |field| {
-                    try lua.pushAny(field.name);
-                    try lua.pushAny(@field(value, field.name));
-                    lua.setTable(-3);
-                }
-            },
-            .@"union" => |info| {
-                if (info.tag_type == null) @compileError("Parameter type is not a tagged union");
-                lua.createTable(0, 0);
-                errdefer lua.pop(1);
-                try lua.pushAnyString(@tagName(value));
-
-                inline for (info.fields) |field| {
-                    if (std.mem.eql(u8, field.name, @tagName(value))) {
-                        try lua.pushAny(@field(value, field.name));
-                    }
-                }
-                lua.setTable(-3);
->>>>>>> 267a6270
             },
             .@"fn" => {
                 lua.autoPushFunction(value);
